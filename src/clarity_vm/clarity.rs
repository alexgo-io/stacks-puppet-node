// Copyright (C) 2013-2020 Blockstack PBC, a public benefit corporation
// Copyright (C) 2020 Stacks Open Internet Foundation
//
// This program is free software: you can redistribute it and/or modify
// it under the terms of the GNU General Public License as published by
// the Free Software Foundation, either version 3 of the License, or
// (at your option) any later version.
//
// This program is distributed in the hope that it will be useful,
// but WITHOUT ANY WARRANTY; without even the implied warranty of
// MERCHANTABILITY or FITNESS FOR A PARTICULAR PURPOSE.  See the
// GNU General Public License for more details.
//
// You should have received a copy of the GNU General Public License
// along with this program.  If not, see <http://www.gnu.org/licenses/>.

use std::convert::TryFrom;
use std::error;
use std::fmt;
use std::thread;

use chainstate::stacks::boot::{
    BOOT_CODE_COSTS, BOOT_CODE_COSTS_2, BOOT_CODE_COST_VOTING_TESTNET as BOOT_CODE_COST_VOTING,
    BOOT_CODE_POX_TESTNET, COSTS_2_NAME,
    BOOT_CODE_COSTS, BOOT_CODE_COST_VOTING_TESTNET as BOOT_CODE_COST_VOTING, BOOT_CODE_POX_MAINNET,
    BOOT_CODE_POX_TESTNET, POX_2_MAINNET_CODE, POX_2_TESTNET_CODE,
};
use chainstate::stacks::db::StacksAccount;
use chainstate::stacks::events::{StacksTransactionEvent, StacksTransactionReceipt};
use chainstate::stacks::index::marf::MARF;
use chainstate::stacks::index::MarfTrieId;
use chainstate::stacks::Error as ChainstateError;
use chainstate::stacks::{SinglesigHashMode, SinglesigSpendingCondition, StacksTransaction};
use util::strings::StacksString;
use vm::analysis;
use vm::analysis::AnalysisDatabase;
use vm::analysis::{errors::CheckError, errors::CheckErrors, ContractAnalysis};
use vm::ast;
use vm::ast::{errors::ParseError, errors::ParseErrors, ContractAST};
use vm::contexts::{AssetMap, Environment, OwnedEnvironment};
use vm::costs::{CostTracker, ExecutionCost, LimitedCostTracker};
use vm::database::{
    BurnStateDB, ClarityDatabase, HeadersDB, RollbackWrapper, RollbackWrapperPersistedLog,
    STXBalance, SqliteConnection, NULL_BURN_STATE_DB, NULL_HEADER_DB,
};
use vm::errors::Error as InterpreterError;
use vm::representations::{ContractName, SymbolicExpression};
use vm::types::{
    AssetIdentifier, BuffData, OptionalData, PrincipalData, QualifiedContractIdentifier,
    TypeSignature, Value,
};
use vm::ContractName;

use crate::chainstate::stacks::boot::BOOT_CODE_COSTS_2_TESTNET;
use crate::chainstate::stacks::db::StacksChainState;
use crate::chainstate::stacks::TransactionAuth;
use crate::chainstate::stacks::TransactionPayload;
use crate::chainstate::stacks::TransactionPublicKeyEncoding;
use crate::chainstate::stacks::TransactionSmartContract;
use crate::chainstate::stacks::TransactionSpendingCondition;
use crate::chainstate::stacks::TransactionVersion;
use crate::chainstate::stacks::boot::POX_2_NAME;
use crate::chainstate::stacks::db::StacksAccount;
use crate::chainstate::stacks::db::StacksChainState;
use crate::chainstate::stacks::events::StacksTransactionReceipt;
use crate::chainstate::stacks::SinglesigHashMode;
use crate::chainstate::stacks::SinglesigSpendingCondition;
use crate::chainstate::stacks::StacksTransaction;
use crate::chainstate::stacks::TransactionAuth;
use crate::chainstate::stacks::TransactionPayload;
use crate::chainstate::stacks::TransactionPublicKeyEncoding;
use crate::chainstate::stacks::TransactionSmartContract;
use crate::chainstate::stacks::TransactionSpendingCondition;
use crate::chainstate::stacks::TransactionVersion;
use crate::core::StacksEpoch;
use crate::core::StacksEpochId;
use crate::core::FIRST_STACKS_BLOCK_ID;
use crate::core::GENESIS_EPOCH;
use crate::types::chainstate::BlockHeaderHash;
use crate::types::chainstate::SortitionId;
use crate::types::chainstate::StacksBlockId;
use crate::types::chainstate::StacksMicroblockHeader;
use crate::types::proof::TrieHash;
use crate::util::boot::boot_code_addr;
use crate::util::boot::{boot_code_acc, boot_code_addr, boot_code_id, boot_code_tx_auth};
use crate::util::secp256k1::MessageSignature;
use types::chainstate::BurnchainHeaderHash;
use crate::util::secp256k1::MessageSignature;
use crate::util::strings::StacksString;
use crate::vm::database::STXBalance;
use crate::{
    burnchains::Burnchain,
    clarity_vm::database::marf::{MarfedKV, WritableMarfStore},
};
use crate::{
    clarity_vm::database::marf::ReadOnlyMarfStore, core::StacksEpochId, vm::ClarityVersion,
};

///
/// A high-level interface for interacting with the Clarity VM.
///
/// ClarityInstance takes ownership of a MARF + Sqlite store used for
///   it's data operations.
/// The ClarityInstance defines a `begin_block(bhh, bhh, bhh) -> ClarityBlockConnection`
///    function.
/// ClarityBlockConnections are used for executing transactions within the context of
///    a single block.
/// Only one ClarityBlockConnection may be open at a time (enforced by the borrow checker)
///   and ClarityBlockConnections must be `commit_block`ed or `rollback_block`ed before discarding
///   begining the next connection (enforced by runtime panics).
///
pub struct ClarityInstance {
    datastore: MarfedKV,
    mainnet: bool,
}

///
/// A high-level interface for Clarity VM interactions within a single block.
///
pub struct ClarityBlockConnection<'a> {
    datastore: WritableMarfStore<'a>,
    header_db: &'a dyn HeadersDB,
    burn_state_db: &'a dyn BurnStateDB,
    cost_track: Option<LimitedCostTracker>,
    mainnet: bool,
    epoch: StacksEpochId,
}

///
/// Interface for Clarity VM interactions within a given transaction.
///
///   commit the transaction to the block with .commit()
///   rollback the transaction by dropping this struct.
pub struct ClarityTransactionConnection<'a, 'b> {
    log: Option<RollbackWrapperPersistedLog>,
    store: &'a mut WritableMarfStore<'b>,
    header_db: &'a dyn HeadersDB,
    burn_state_db: &'a dyn BurnStateDB,
    cost_track: &'a mut Option<LimitedCostTracker>,
    mainnet: bool,
    epoch: StacksEpochId,
}

pub struct ClarityReadOnlyConnection<'a> {
    datastore: ReadOnlyMarfStore<'a>,
    header_db: &'a dyn HeadersDB,
    burn_state_db: &'a dyn BurnStateDB,
    epoch: StacksEpochId,
}

#[derive(Debug)]
pub enum Error {
    Analysis(CheckError),
    Parse(ParseError),
    Interpreter(InterpreterError),
    BadTransaction(String),
    CostError(ExecutionCost, ExecutionCost),
    AbortedByCallback(Option<Value>, AssetMap, Vec<StacksTransactionEvent>),
}

impl From<CheckError> for Error {
    fn from(e: CheckError) -> Self {
        match e.err {
            CheckErrors::CostOverflow => {
                Error::CostError(ExecutionCost::max_value(), ExecutionCost::max_value())
            }
            CheckErrors::CostBalanceExceeded(a, b) => Error::CostError(a, b),
            CheckErrors::MemoryBalanceExceeded(_a, _b) => {
                Error::CostError(ExecutionCost::max_value(), ExecutionCost::max_value())
            }
            _ => Error::Analysis(e),
        }
    }
}

impl From<InterpreterError> for Error {
    fn from(e: InterpreterError) -> Self {
        match &e {
            InterpreterError::Unchecked(CheckErrors::CostBalanceExceeded(a, b)) => {
                Error::CostError(a.clone(), b.clone())
            }
            InterpreterError::Unchecked(CheckErrors::CostOverflow) => {
                Error::CostError(ExecutionCost::max_value(), ExecutionCost::max_value())
            }
            _ => Error::Interpreter(e),
        }
    }
}

impl From<ParseError> for Error {
    fn from(e: ParseError) -> Self {
        match e.err {
            ParseErrors::CostOverflow => {
                Error::CostError(ExecutionCost::max_value(), ExecutionCost::max_value())
            }
            ParseErrors::CostBalanceExceeded(a, b) => Error::CostError(a, b),
            ParseErrors::MemoryBalanceExceeded(_a, _b) => {
                Error::CostError(ExecutionCost::max_value(), ExecutionCost::max_value())
            }
            _ => Error::Parse(e),
        }
    }
}

impl From<ChainstateError> for Error {
    fn from(e: ChainstateError) -> Self {
        match e {
            ChainstateError::InvalidStacksTransaction(msg, _) => Error::BadTransaction(msg),
            ChainstateError::CostOverflowError(_, after, budget) => Error::CostError(after, budget),
            ChainstateError::ClarityError(x) => x,
            x => Error::BadTransaction(format!("{:?}", &x)),
        }
    }
}

impl fmt::Display for Error {
    fn fmt(&self, f: &mut fmt::Formatter) -> fmt::Result {
        match *self {
            Error::CostError(ref a, ref b) => {
                write!(f, "Cost Error: {} cost exceeded budget of {} cost", a, b)
            }
            Error::Analysis(ref e) => fmt::Display::fmt(e, f),
            Error::Parse(ref e) => fmt::Display::fmt(e, f),
            Error::AbortedByCallback(..) => write!(f, "Post condition aborted transaction"),
            Error::Interpreter(ref e) => fmt::Display::fmt(e, f),
            Error::BadTransaction(ref s) => fmt::Display::fmt(s, f),
        }
    }
}

impl error::Error for Error {
    fn cause(&self) -> Option<&dyn error::Error> {
        match *self {
            Error::CostError(ref _a, ref _b) => None,
            Error::AbortedByCallback(..) => None,
            Error::Analysis(ref e) => Some(e),
            Error::Parse(ref e) => Some(e),
            Error::Interpreter(ref e) => Some(e),
            Error::BadTransaction(ref _s) => None,
        }
    }
}

/// A macro for doing take/replace on a closure.
///   macro is needed rather than a function definition because
///   otherwise, we end up breaking the borrow checker when
///   passing a mutable reference across a function boundary.
macro_rules! using {
    ($to_use: expr, $msg: expr, $exec: expr) => {{
        let object = $to_use.take().expect(&format!(
            "BUG: Transaction connection lost {} handle.",
            $msg
        ));
        let (object, result) = ($exec)(object);
        $to_use.replace(object);
        result
    }};
}

impl ClarityBlockConnection<'_> {
    #[cfg(test)]
    pub fn new_test_conn<'a>(
        datastore: WritableMarfStore<'a>,
        header_db: &'a dyn HeadersDB,
        burn_state_db: &'a dyn BurnStateDB,
    ) -> ClarityBlockConnection<'a> {
        ClarityBlockConnection {
            datastore,
            header_db,
            burn_state_db,
            cost_track: Some(LimitedCostTracker::new_free()),
            mainnet: false,
        }
    }

    /// Reset the block's total execution to the given cost, if there is a cost tracker at all.
    /// Used by the miner to "undo" applying a transaction that exceeded the budget.
    pub fn reset_block_cost(&mut self, cost: ExecutionCost) -> () {
        if let Some(ref mut cost_tracker) = self.cost_track {
            cost_tracker.set_total(cost);
        }
    }

    pub fn set_cost_tracker(&mut self, tracker: LimitedCostTracker) -> LimitedCostTracker {
        let old = self
            .cost_track
            .take()
            .expect("BUG: Clarity block connection lost cost tracker instance");
        self.cost_track.replace(tracker);
        old
    }

    /// Get the current cost so far
    pub fn cost_so_far(&self) -> ExecutionCost {
        match self.cost_track {
            Some(ref track) => track.get_total(),
            None => ExecutionCost::zero(),
        }
    }

    /// Returns the block limit for the block being created.
    pub fn block_limit(&self) -> Option<ExecutionCost> {
        match self.cost_track {
            Some(ref track) => Some(track.get_limit()),
            None => None,
        }
    }
}

impl ClarityInstance {
    pub fn new(mainnet: bool, datastore: MarfedKV, block_limit: ExecutionCost) -> ClarityInstance {
        ClarityInstance {
            datastore,
            block_limit,
            mainnet,
        }
    }

    pub fn with_marf<F, R>(&mut self, f: F) -> R
    where
        F: FnOnce(&mut MARF<StacksBlockId>) -> R,
    {
        f(self.datastore.get_marf())
    }

    pub fn is_mainnet(&self) -> bool {
        self.mainnet
    }

    /// Returns the Stacks epoch of the burn block that elected `stacks_block`
    fn get_epoch_of(
        stacks_block: &StacksBlockId,
        header_db: &dyn HeadersDB,
        burn_state_db: &dyn BurnStateDB,
    ) -> StacksEpoch {
        // Special case the first Stacks block -- it is not elected in any burn block
        //  so we specifically set its epoch to GENESIS_EPOCH.
        if stacks_block == &*FIRST_STACKS_BLOCK_ID {
            return burn_state_db
                .get_stacks_epoch_by_epoch_id(&GENESIS_EPOCH)
                .expect("Failed to obtain the Genesis StacksEpoch");
        }

        let burn_height = header_db
            .get_burn_block_height_for_block(stacks_block)
            .expect(&format!(
                "Failed to get burn block height of {}",
                stacks_block
            ));
        burn_state_db.get_stacks_epoch(burn_height).expect(&format!(
            "Failed to get Stacks epoch for height = {}",
            burn_height
        ))
    }

    pub fn begin_block<'a>(
        &'a mut self,
        current: &StacksBlockId,
        next: &StacksBlockId,
        header_db: &'a dyn HeadersDB,
        burn_state_db: &'a dyn BurnStateDB,
    ) -> ClarityBlockConnection<'a> {
        let mut datastore = self.datastore.begin(current, next);

        let epoch = Self::get_epoch_of(current, header_db, burn_state_db);
        let cost_track = {
            let mut clarity_db = datastore.as_clarity_db(&NULL_HEADER_DB, &NULL_BURN_STATE_DB);
            Some(
                LimitedCostTracker::new(
                    self.mainnet,
                    epoch.block_limit.clone(),
                    &mut clarity_db,
                    epoch.epoch_id,
                )
                .expect("FAIL: problem instantiating cost tracking"),
            )
        };

        ClarityBlockConnection {
            datastore,
            header_db,
            burn_state_db,
            cost_track,
            mainnet: self.mainnet,
            epoch: epoch.epoch_id,
        }
    }

    pub fn begin_genesis_block<'a>(
        &'a mut self,
        current: &StacksBlockId,
        next: &StacksBlockId,
        header_db: &'a dyn HeadersDB,
        burn_state_db: &'a dyn BurnStateDB,
    ) -> ClarityBlockConnection<'a> {
        let datastore = self.datastore.begin(current, next);

        let epoch = GENESIS_EPOCH;

        let cost_track = Some(LimitedCostTracker::new_free());

        ClarityBlockConnection {
            datastore,
            header_db,
            burn_state_db,
            cost_track,
            mainnet: self.mainnet,
            epoch,
        }
    }

    /// begin a genesis block with the default cost contract
    ///  used in testing + benchmarking
    pub fn begin_test_genesis_block<'a>(
        &'a mut self,
        current: &StacksBlockId,
        next: &StacksBlockId,
        header_db: &'a dyn HeadersDB,
        burn_state_db: &'a dyn BurnStateDB,
    ) -> ClarityBlockConnection<'a> {
        let writable = self.datastore.begin(current, next);

        let epoch = GENESIS_EPOCH;

        let cost_track = Some(LimitedCostTracker::new_free());

        let mut conn = ClarityBlockConnection {
            datastore: writable,
            header_db,
            burn_state_db,
            cost_track,
            mainnet: self.mainnet,
            epoch,
        };

        let use_mainnet = self.mainnet;
        conn.as_transaction(|clarity_db| {
            let (ast, _) = clarity_db
                .analyze_smart_contract(&boot_code_id("costs", use_mainnet), BOOT_CODE_COSTS)
                .unwrap();
            clarity_db
                .initialize_smart_contract(
                    &boot_code_id("costs", use_mainnet),
                    &ast,
                    BOOT_CODE_COSTS,
                    None,
                    |_, _| false,
                )
                .unwrap();
        });

        conn.as_transaction(|clarity_db| {
            let (ast, analysis) = clarity_db
                .analyze_smart_contract(
                    &boot_code_id("cost-voting", use_mainnet),
                    &*BOOT_CODE_COST_VOTING,
                )
                .unwrap();
            clarity_db
                .initialize_smart_contract(
                    &boot_code_id("cost-voting", use_mainnet),
                    &ast,
                    &*BOOT_CODE_COST_VOTING,
                    None,
                    |_, _| false,
                )
                .unwrap();

            clarity_db
                .save_analysis(&boot_code_id("cost-voting", use_mainnet), &analysis)
                .unwrap();
        });

        conn.as_transaction(|clarity_db| {
            let (ast, _) = clarity_db
                .analyze_smart_contract(&boot_code_id("pox", use_mainnet), &*BOOT_CODE_POX_TESTNET)
                .unwrap();
            clarity_db
                .initialize_smart_contract(
                    &boot_code_id("pox", use_mainnet),
                    &ast,
                    &*BOOT_CODE_POX_TESTNET,
                    None,
                    |_, _| false,
                )
                .unwrap();
        });

        conn
    }

    pub fn drop_unconfirmed_state(&mut self, block: &StacksBlockId) {
        let datastore = self.datastore.begin_unconfirmed(block);
        datastore.rollback_unconfirmed()
    }

    pub fn begin_unconfirmed<'a>(
        &'a mut self,
        current: &StacksBlockId,
        header_db: &'a dyn HeadersDB,
        burn_state_db: &'a dyn BurnStateDB,
    ) -> ClarityBlockConnection<'a> {
        let mut datastore = self.datastore.begin_unconfirmed(current);

        let epoch = Self::get_epoch_of(current, header_db, burn_state_db);

        let cost_track = {
            let mut clarity_db = datastore.as_clarity_db(&NULL_HEADER_DB, &NULL_BURN_STATE_DB);
            Some(
                LimitedCostTracker::new(
                    self.mainnet,
                    epoch.block_limit.clone(),
                    &mut clarity_db,
                    epoch.epoch_id,
                )
                .expect("FAIL: problem instantiating cost tracking"),
            )
        };

        ClarityBlockConnection {
            datastore,
            header_db,
            burn_state_db,
            cost_track,
            mainnet: self.mainnet,
            epoch: epoch.epoch_id,
        }
    }

    /// Open a read-only connection at `at_block`. This will be evaluated in the Stacks epoch that
    ///  was active *during* the evaluation of `at_block`
    pub fn read_only_connection<'a>(
        &'a mut self,
        at_block: &StacksBlockId,
        header_db: &'a dyn HeadersDB,
        burn_state_db: &'a dyn BurnStateDB,
    ) -> ClarityReadOnlyConnection<'a> {
        self.read_only_connection_checked(at_block, header_db, burn_state_db)
            .expect(&format!("BUG: failed to open block {}", at_block))
    }

    /// Open a read-only connection at `at_block`. This will be evaluated in the Stacks epoch that
    ///  was active *during* the evaluation of `at_block`
    pub fn read_only_connection_checked<'a>(
        &'a mut self,
        at_block: &StacksBlockId,
        header_db: &'a dyn HeadersDB,
        burn_state_db: &'a dyn BurnStateDB,
    ) -> Result<ClarityReadOnlyConnection<'a>, Error> {
        let mut datastore = self.datastore.begin_read_only_checked(Some(at_block))?;
        let epoch = {
            let mut db = datastore.as_clarity_db(header_db, burn_state_db);
            db.begin();
            let result = db.get_clarity_epoch_version();
            db.roll_back();
            result
        };

        Ok(ClarityReadOnlyConnection {
            datastore,
            header_db,
            burn_state_db,
            epoch,
        })
    }

    /// Evaluate program read-only at `at_block`. This will be evaluated in the Stacks epoch that
    ///  was active *during* the evaluation of `at_block`
    pub fn eval_read_only(
        &mut self,
        at_block: &StacksBlockId,
        header_db: &dyn HeadersDB,
        burn_state_db: &dyn BurnStateDB,
        contract: &QualifiedContractIdentifier,
        program: &str,
    ) -> Result<Value, Error> {
        let mut read_only_conn = self.datastore.begin_read_only(Some(at_block));
        let mut clarity_db = read_only_conn.as_clarity_db(header_db, burn_state_db);
        let epoch_id = {
            clarity_db.begin();
            let result = clarity_db.get_clarity_epoch_version();
            clarity_db.roll_back();
            result
        };

        let mut env = OwnedEnvironment::new_free(self.mainnet, clarity_db, epoch_id);
        env.eval_read_only(contract, program)
            .map(|(x, _, _)| x)
            .map_err(Error::from)
    }

    pub fn destroy(self) -> MarfedKV {
        self.datastore
    }
}

pub trait ClarityConnection {
    /// Do something to the underlying DB that involves only reading.
    fn with_clarity_db_readonly_owned<F, R>(&mut self, to_do: F) -> R
    where
        F: FnOnce(ClarityDatabase) -> (R, ClarityDatabase);
    fn with_analysis_db_readonly<F, R>(&mut self, to_do: F) -> R
    where
        F: FnOnce(&mut AnalysisDatabase) -> R;

    fn get_epoch(&self) -> StacksEpochId;

    fn with_clarity_db_readonly<F, R>(&mut self, to_do: F) -> R
    where
        F: FnOnce(&mut ClarityDatabase) -> R,
    {
        self.with_clarity_db_readonly_owned(|mut db| (to_do(&mut db), db))
    }

    fn with_readonly_clarity_env<F, R>(
        &mut self,
        mainnet: bool,
        sender: PrincipalData,
        cost_track: LimitedCostTracker,
        to_do: F,
    ) -> Result<R, InterpreterError>
    where
        F: FnOnce(&mut Environment) -> Result<R, InterpreterError>,
    {
        let epoch_id = self.get_epoch();
        self.with_clarity_db_readonly_owned(|clarity_db| {
            let mut vm_env =
                OwnedEnvironment::new_cost_limited(mainnet, clarity_db, cost_track, epoch_id);
            let result = vm_env
                .execute_in_env(sender, None, to_do)
                .map(|(result, _, _)| result);
            let (db, _) = vm_env
                .destruct()
                .expect("Failed to recover database reference after executing transaction");
            (result, db)
        })
    }
}

impl ClarityConnection for ClarityBlockConnection<'_> {
    /// Do something with ownership of the underlying DB that involves only reading.
    fn with_clarity_db_readonly_owned<F, R>(&mut self, to_do: F) -> R
    where
        F: FnOnce(ClarityDatabase) -> (R, ClarityDatabase),
    {
        let mut db =
            ClarityDatabase::new(&mut self.datastore, &self.header_db, &self.burn_state_db);
        db.begin();
        let (result, mut db) = to_do(db);
        db.roll_back();
        result
    }

    fn with_analysis_db_readonly<F, R>(&mut self, to_do: F) -> R
    where
        F: FnOnce(&mut AnalysisDatabase) -> R,
    {
        let mut db = AnalysisDatabase::new(&mut self.datastore);
        db.begin();
        let result = to_do(&mut db);
        db.roll_back();
        result
    }

    fn get_epoch(&self) -> StacksEpochId {
        self.epoch
    }
}

impl ClarityConnection for ClarityReadOnlyConnection<'_> {
    /// Do something with ownership of the underlying DB that involves only reading.
    fn with_clarity_db_readonly_owned<F, R>(&mut self, to_do: F) -> R
    where
        F: FnOnce(ClarityDatabase) -> (R, ClarityDatabase),
    {
        let mut db = self
            .datastore
            .as_clarity_db(&self.header_db, &self.burn_state_db);
        db.begin();
        let (result, mut db) = to_do(db);
        db.roll_back();
        result
    }

    fn with_analysis_db_readonly<F, R>(&mut self, to_do: F) -> R
    where
        F: FnOnce(&mut AnalysisDatabase) -> R,
    {
        let mut db = self.datastore.as_analysis_db();
        db.begin();
        let result = to_do(&mut db);
        db.roll_back();
        result
    }

    fn get_epoch(&self) -> StacksEpochId {
        self.epoch
    }
}

impl<'a> ClarityBlockConnection<'a> {
    /// Rolls back all changes in the current block by
    /// (1) dropping all writes from the current MARF tip,
    /// (2) rolling back side-storage
    pub fn rollback_block(self) {
        // this is a "lower-level" rollback than the roll backs performed in
        //   ClarityDatabase or AnalysisDatabase -- this is done at the backing store level.
        debug!("Rollback Clarity datastore");
        self.datastore.rollback_block();
    }

    /// Rolls back all unconfirmed state in the current block by
    /// (1) dropping all writes from the current MARF tip,
    /// (2) rolling back side-storage
    pub fn rollback_unconfirmed(self) {
        // this is a "lower-level" rollback than the roll backs performed in
        //   ClarityDatabase or AnalysisDatabase -- this is done at the backing store level.
        debug!("Rollback unconfirmed Clarity datastore");
        self.datastore.rollback_unconfirmed();
    }

    /// Commits all changes in the current block by
    /// (1) committing the current MARF tip to storage,
    /// (2) committing side-storage.
    #[cfg(test)]
    pub fn commit_block(self) -> LimitedCostTracker {
        debug!("Commit Clarity datastore");
        self.datastore.test_commit();

        self.cost_track.unwrap()
    }

    /// Commits all changes in the current block by
    /// (1) committing the current MARF tip to storage,
    /// (2) committing side-storage.  Commits to a different
    /// block hash than the one opened (i.e. since the caller
    /// may not have known the "real" block hash at the
    /// time of opening).
    pub fn commit_to_block(self, final_bhh: &StacksBlockId) -> LimitedCostTracker {
        debug!("Commit Clarity datastore to {}", final_bhh);
        self.datastore.commit_to(final_bhh);

        self.cost_track.unwrap()
    }

    /// Commits all changes in the current block by
    /// (1) committing the current MARF tip to storage,
    /// (2) committing side-storage.
    ///    before this saves, it updates the metadata headers in
    ///    the sidestore so that they don't get stepped on after
    ///    a miner re-executes a constructed block.
    pub fn commit_mined_block(self, bhh: &StacksBlockId) -> LimitedCostTracker {
        debug!("Commit mined Clarity datastore to {}", bhh);
        self.datastore.commit_mined_block(bhh);

        self.cost_track.unwrap()
    }

    /// Save all unconfirmed state by
    /// (1) committing the current unconfirmed MARF to storage,
    /// (2) committing side-storage
    /// Unconfirmed data has globally-unique block hashes that are cryptographically derived from a
    /// confirmed block hash, so they're exceedingly unlikely to conflict with existing blocks.
    pub fn commit_unconfirmed(self) -> LimitedCostTracker {
        debug!("Save unconfirmed Clarity datastore");
        self.datastore.commit_unconfirmed();

        self.cost_track.unwrap()
    }
    pub fn initialize_epoch_2_05(&mut self) -> Result<StacksTransactionReceipt, Error> {
        // use the `using!` statement to ensure that the old cost_tracker is placed
        //  back in all branches after initialization
        using!(self.cost_track, "cost tracker", |old_cost_tracker| {
            // epoch initialization is *free*
            self.cost_track.replace(LimitedCostTracker::new_free());

            let mainnet = self.mainnet;

            // get the boot code account information
            //  for processing the pox contract initialization
            let tx_version = if mainnet {
                TransactionVersion::Mainnet
            } else {
                TransactionVersion::Testnet
            };

            let boot_code_address = boot_code_addr(mainnet);

            let boot_code_auth = boot_code_tx_auth(boot_code_address);

            let boot_code_nonce = self.with_clarity_db_readonly(|db| {
                db.get_account_nonce(&boot_code_address.clone().into())
            });

            let boot_code_account = boot_code_acc(boot_code_address, boot_code_nonce);

            // instantiate costs 2 contract...
            let cost_2_code = if mainnet {
                &*BOOT_CODE_COSTS_2
            } else {
                &*BOOT_CODE_COSTS_2_TESTNET
            };

            let payload = TransactionPayload::SmartContract(TransactionSmartContract {
                name: ContractName::try_from(COSTS_2_NAME)
                    .expect("FATAL: invalid boot-code contract name"),
                code_body: StacksString::from_str(cost_2_code)
                    .expect("FATAL: invalid boot code body"),
            });

            let costs_2_contract_tx =
                StacksTransaction::new(tx_version.clone(), boot_code_auth.clone(), payload);

            let initialization_receipt = self.as_transaction(|tx_conn| {
                // bump the epoch in the Clarity DB
                tx_conn
                    .with_clarity_db(|db| {
                        db.set_clarity_epoch_version(StacksEpochId::Epoch2_05);
                        Ok(())
                    })
                    .unwrap();

                // initialize with a synthetic transaction
                let receipt = StacksChainState::process_transaction_payload(
                    tx_conn,
                    &costs_2_contract_tx,
                    &boot_code_account,
                )
                .expect("FATAL: Failed to process PoX 2 contract initialization");

                receipt
            });

            if initialization_receipt.result != Value::okay_true()
                || initialization_receipt.post_condition_aborted
            {
                panic!(
                    "FATAL: Failure processing Costs 2 contract initialization: {:#?}",
                    &initialization_receipt
                );
            }

            (old_cost_tracker, Ok(initialization_receipt))
        })
    }

<<<<<<< HEAD
    pub fn initialize_epoch_2_1(&mut self) -> Result<StacksTransactionReceipt, Error> {
=======

   pub fn initialize_epoch_2_1(&mut self) -> Result<StacksTransactionReceipt, Error> {
>>>>>>> b0141648
        // use the `using!` statement to ensure that the old cost_tracker is placed
        //  back in all branches after initialization
        using!(self.cost_track, "cost tracker", |old_cost_tracker| {
            // epoch initialization is *free*
            self.cost_track.replace(LimitedCostTracker::new_free());

            let mainnet = self.mainnet;
            let first_block_height = self.burn_state_db.get_burn_start_height();
            let pox_prepare_length = self.burn_state_db.get_pox_prepare_length();
            let pox_reward_cycle_length = self.burn_state_db.get_pox_reward_cycle_length();
            let pox_rejection_fraction = self.burn_state_db.get_pox_rejection_fraction();

            let v1_unlock_height = self.burn_state_db.get_v1_unlock_height();
            let pox_2_first_cycle = Burnchain::static_block_height_to_reward_cycle(
                v1_unlock_height as u64,
                first_block_height as u64,
                pox_reward_cycle_length as u64,
            )
            .expect("PANIC: PoX-2 first reward cycle begins *before* first burn block height");

            // get the boot code account information
            //  for processing the pox contract initialization
            let tx_version = if mainnet {
                TransactionVersion::Mainnet
            } else {
                TransactionVersion::Testnet
            };

            let boot_code_address = boot_code_addr(mainnet);

            let boot_code_auth = TransactionAuth::Standard(
                TransactionSpendingCondition::Singlesig(SinglesigSpendingCondition {
                    signer: boot_code_address.bytes.clone(),
                    hash_mode: SinglesigHashMode::P2PKH,
                    key_encoding: TransactionPublicKeyEncoding::Uncompressed,
                    nonce: 0,
                    tx_fee: 0,
                    signature: MessageSignature::empty(),
                }),
            );

            let boot_code_nonce = self.with_clarity_db_readonly(|db| {
                db.get_account_nonce(&boot_code_address.clone().into())
            });

            let boot_code_account = StacksAccount {
                principal: PrincipalData::Standard(boot_code_address.into()),
                nonce: boot_code_nonce,
                stx_balance: STXBalance::zero(),
            };

            // instantiate PoX 2 contract...

            let pox_2_code = if mainnet {
                &*POX_2_MAINNET_CODE
            } else {
                &*POX_2_TESTNET_CODE
            };

            let pox_2_contract_id = boot_code_id(POX_2_NAME, mainnet);

            let payload = TransactionPayload::SmartContract(TransactionSmartContract {
                name: ContractName::try_from(POX_2_NAME)
                    .expect("FATAL: invalid boot-code contract name"),
                code_body: StacksString::from_str(pox_2_code)
                    .expect("FATAL: invalid boot code body"),
            });

            let pox_2_contract_tx =
                StacksTransaction::new(tx_version.clone(), boot_code_auth.clone(), payload);

            let initialization_receipt = self.as_transaction(|tx_conn| {
                // bump the epoch in the Clarity DB
                tx_conn
                    .with_clarity_db(|db| {
                        db.set_clarity_epoch_version(StacksEpochId::Epoch21);
                        Ok(())
                    })
                    .unwrap();

                // initialize with a synthetic transaction
                let receipt = StacksChainState::process_transaction_payload(
                    tx_conn,
                    &pox_2_contract_tx,
                    &boot_code_account,
                )
                .expect("FATAL: Failed to process PoX 2 contract initialization");

                // set burnchain params
                let consts_setter = PrincipalData::from(pox_2_contract_id.clone());
                let params = vec![
                    Value::UInt(first_block_height as u128),
                    Value::UInt(pox_prepare_length as u128),
                    Value::UInt(pox_reward_cycle_length as u128),
                    Value::UInt(pox_rejection_fraction as u128),
                    Value::UInt(pox_2_first_cycle as u128),
                ];

                let (_, _, _burnchain_params_events) = tx_conn
                    .run_contract_call(
                        &consts_setter,
                        None,
                        &pox_2_contract_id,
                        "set-burnchain-parameters",
                        &params,
                        |_, _| false,
                    )
                    .expect("Failed to set burnchain parameters in PoX-2 contract");

                receipt
            });

            if initialization_receipt.result != Value::okay_true()
                || initialization_receipt.post_condition_aborted
            {
                panic!(
                    "FATAL: Failure processing PoX 2 contract initialization: {:#?}",
                    &initialization_receipt
                );
            }

            (old_cost_tracker, Ok(initialization_receipt))
        })
    }

<<<<<<< HEAD
=======

>>>>>>> b0141648
    pub fn start_transaction_processing<'b>(&'b mut self) -> ClarityTransactionConnection<'b, 'a> {
        let store = &mut self.datastore;
        let cost_track = &mut self.cost_track;
        let header_db = &self.header_db;
        let burn_state_db = &self.burn_state_db;
        let mainnet = self.mainnet;
        let mut log = RollbackWrapperPersistedLog::new();
        log.nest();
        ClarityTransactionConnection {
            store,
            cost_track,
            header_db,
            burn_state_db,
            log: Some(log),
            mainnet,
            epoch: self.epoch,
        }
    }

    pub fn as_transaction<F, R>(&mut self, todo: F) -> R
    where
        F: FnOnce(&mut ClarityTransactionConnection) -> R,
    {
        let mut tx = self.start_transaction_processing();
        let r = todo(&mut tx);
        tx.commit();
        r
    }

    /// Get the MARF root hash
    pub fn get_root_hash(&mut self) -> TrieHash {
        self.datastore.get_root_hash()
    }

    pub fn destruct(self) -> WritableMarfStore<'a> {
        self.datastore
    }
}

impl<'a, 'b> ClarityConnection for ClarityTransactionConnection<'a, 'b> {
    /// Do something with ownership of the underlying DB that involves only reading.
    fn with_clarity_db_readonly_owned<F, R>(&mut self, to_do: F) -> R
    where
        F: FnOnce(ClarityDatabase) -> (R, ClarityDatabase),
    {
        using!(self.log, "log", |log| {
            let rollback_wrapper = RollbackWrapper::from_persisted_log(self.store, log);
            let mut db = ClarityDatabase::new_with_rollback_wrapper(
                rollback_wrapper,
                &self.header_db,
                &self.burn_state_db,
            );
            db.begin();
            let (r, mut db) = to_do(db);
            db.roll_back();
            (db.destroy().into(), r)
        })
    }

    fn with_analysis_db_readonly<F, R>(&mut self, to_do: F) -> R
    where
        F: FnOnce(&mut AnalysisDatabase) -> R,
    {
        self.inner_with_analysis_db(|mut db| {
            db.begin();
            let result = to_do(&mut db);
            db.roll_back();
            result
        })
    }

    fn get_epoch(&self) -> StacksEpochId {
        self.epoch
    }
}

impl<'a, 'b> Drop for ClarityTransactionConnection<'a, 'b> {
    fn drop(&mut self) {
        if thread::panicking() {
            // if the thread is panicking, we've likely lost our cost_tracker handle,
            //  so don't expect() one, or we'll end up panicking while panicking.
            match self.cost_track.as_mut() {
                Some(t) => t.reset_memory(),
                None => {
                    error!("Failed to reset the memory of the Clarity transaction's cost_track handle while thread panicking");
                }
            }
        } else {
            self.cost_track
                .as_mut()
                .expect("BUG: Transaction connection lost cost_tracker handle.")
                .reset_memory();
        }
    }
}

impl<'a, 'b> ClarityTransactionConnection<'a, 'b> {
    fn inner_with_analysis_db<F, R>(&mut self, to_do: F) -> R
    where
        F: FnOnce(&mut AnalysisDatabase) -> R,
    {
        using!(self.log, "log", |log| {
            let rollback_wrapper = RollbackWrapper::from_persisted_log(self.store, log);
            let mut db = AnalysisDatabase::new_with_rollback_wrapper(rollback_wrapper);
            let r = to_do(&mut db);
            (db.destroy().into(), r)
        })
    }

    /// Do something to the underlying DB that involves writing.
    pub fn with_clarity_db<F, R>(&mut self, to_do: F) -> Result<R, Error>
    where
        F: FnOnce(&mut ClarityDatabase) -> Result<R, Error>,
    {
        using!(self.log, "log", |log| {
            let rollback_wrapper = RollbackWrapper::from_persisted_log(self.store, log);
            let mut db = ClarityDatabase::new_with_rollback_wrapper(
                rollback_wrapper,
                &self.header_db,
                &self.burn_state_db,
            );

            db.begin();
            let result = to_do(&mut db);
            if result.is_ok() {
                db.commit();
            } else {
                db.roll_back();
            }

            (db.destroy().into(), result)
        })
    }

    /// What's our total (block-wide) resource use so far?
    pub fn cost_so_far(&self) -> ExecutionCost {
        match self.cost_track {
            Some(ref track) => track.get_total(),
            None => ExecutionCost::zero(),
        }
    }

    /// Analyze a provided smart contract, but do not write the analysis to the AnalysisDatabase
    pub fn analyze_smart_contract(
        &mut self,
        identifier: &QualifiedContractIdentifier,
        contract_content: &str,
    ) -> Result<(ContractAST, ContractAnalysis), Error> {
        let epoch_id = self.with_clarity_db_readonly(|db| db.get_clarity_epoch_version());

        // ClarityVersionPragmaTodo: need to use contract's declared version or default
        let clarity_version = ClarityVersion::default_for_epoch(epoch_id);

        using!(self.cost_track, "cost tracker", |mut cost_track| {
            self.inner_with_analysis_db(|db| {
                let ast_result = ast::build_ast(
                    identifier,
                    contract_content,
                    &mut cost_track,
                    clarity_version,
                );

                let mut contract_ast = match ast_result {
                    Ok(x) => x,
                    Err(e) => return (cost_track, Err(e.into())),
                };

                let result = analysis::run_analysis(
                    identifier,
                    &mut contract_ast.expressions,
                    db,
                    false,
                    cost_track,
                    clarity_version,
                );

                match result {
                    Ok(mut contract_analysis) => {
                        let cost_track = contract_analysis.take_contract_cost_tracker();
                        (cost_track, Ok((contract_ast, contract_analysis)))
                    }
                    Err((e, cost_track)) => (cost_track, Err(e.into())),
                }
            })
        })
    }

    fn with_abort_callback<F, A, R>(
        &mut self,
        to_do: F,
        abort_call_back: A,
    ) -> Result<(R, AssetMap, Vec<StacksTransactionEvent>, bool), Error>
    where
        A: FnOnce(&AssetMap, &mut ClarityDatabase) -> bool,
        F: FnOnce(
            &mut OwnedEnvironment,
        ) -> Result<(R, AssetMap, Vec<StacksTransactionEvent>), Error>,
    {
        using!(self.log, "log", |log| {
            using!(self.cost_track, "cost tracker", |cost_track| {
                let rollback_wrapper = RollbackWrapper::from_persisted_log(self.store, log);
                let mut db = ClarityDatabase::new_with_rollback_wrapper(
                    rollback_wrapper,
                    &self.header_db,
                    &self.burn_state_db,
                );

                // wrap the whole contract-call in a claritydb transaction,
                //   so we can abort on call_back's boolean retun
                db.begin();
                let mut vm_env =
                    OwnedEnvironment::new_cost_limited(self.mainnet, db, cost_track, self.epoch);
                let result = to_do(&mut vm_env);
                let (mut db, cost_track) = vm_env
                    .destruct()
                    .expect("Failed to recover database reference after executing transaction");
                // DO NOT reset memory usage yet -- that should happen only when the TX commits.

                let result = match result {
                    Ok((value, asset_map, events)) => {
                        let aborted = abort_call_back(&asset_map, &mut db);
                        if aborted {
                            db.roll_back();
                        } else {
                            db.commit();
                        }
                        Ok((value, asset_map, events, aborted))
                    }
                    Err(e) => {
                        db.roll_back();
                        Err(e)
                    }
                };

                (cost_track, (db.destroy().into(), result))
            })
        })
    }

    /// Save a contract analysis output to the AnalysisDatabase
    /// An error here would indicate that something has gone terribly wrong in the processing of a contract insert.
    ///   the caller should likely abort the whole block or panic
    pub fn save_analysis(
        &mut self,
        identifier: &QualifiedContractIdentifier,
        contract_analysis: &ContractAnalysis,
    ) -> Result<(), CheckError> {
        self.inner_with_analysis_db(|db| {
            db.begin();
            let result = db.insert_contract(identifier, contract_analysis);
            match result {
                Ok(_) => {
                    db.commit();
                    Ok(())
                }
                Err(e) => {
                    db.roll_back();
                    Err(e)
                }
            }
        })
    }

    /// Execute a STX transfer in the current block.
    /// Will throw an error if it tries to spend STX that the 'from' principal doesn't have.
    pub fn run_stx_transfer(
        &mut self,
        from: &PrincipalData,
        to: &PrincipalData,
        amount: u128,
        memo: &BuffData,
    ) -> Result<(Value, AssetMap, Vec<StacksTransactionEvent>), Error> {
        self.with_abort_callback(
            |vm_env| {
                vm_env
                    .stx_transfer(from, to, amount, memo)
                    .map_err(Error::from)
            },
            |_, _| false,
        )
        .and_then(|(value, assets, events, _)| Ok((value, assets, events)))
    }

    /// Execute a contract call in the current block.
    ///  If an error occurs while processing the transaction, it's modifications will be rolled back.
    /// abort_call_back is called with an AssetMap and a ClarityDatabase reference,
    ///   if abort_call_back returns true, all modifications from this transaction will be rolled back.
    ///      otherwise, they will be committed (though they may later be rolled back if the block itself is rolled back).
    pub fn run_contract_call<F>(
        &mut self,
        sender: &PrincipalData,
        sponsor: Option<PrincipalData>,
        contract: &QualifiedContractIdentifier,
        public_function: &str,
        args: &[Value],
        abort_call_back: F,
    ) -> Result<(Value, AssetMap, Vec<StacksTransactionEvent>), Error>
    where
        F: FnOnce(&AssetMap, &mut ClarityDatabase) -> bool,
    {
        let expr_args: Vec<_> = args
            .iter()
            .map(|x| SymbolicExpression::atom_value(x.clone()))
            .collect();

        self.with_abort_callback(
            |vm_env| {
                vm_env
                    .execute_transaction(
                        sender.clone(),
                        sponsor.clone(),
                        contract.clone(),
                        public_function,
                        &expr_args,
                    )
                    .map_err(Error::from)
            },
            abort_call_back,
        )
        .and_then(|(value, assets, events, aborted)| {
            if aborted {
                Err(Error::AbortedByCallback(Some(value), assets, events))
            } else {
                Ok((value, assets, events))
            }
        })
    }

    /// Initialize a contract in the current block.
    ///  If an error occurs while processing the initialization, it's modifications will be rolled back.
    /// abort_call_back is called with an AssetMap and a ClarityDatabase reference,
    ///   if abort_call_back returns true, all modifications from this transaction will be rolled back.
    ///      otherwise, they will be committed (though they may later be rolled back if the block itself is rolled back).
    pub fn initialize_smart_contract<F>(
        &mut self,
        identifier: &QualifiedContractIdentifier,
        contract_ast: &ContractAST,
        contract_str: &str,
        sponsor: Option<PrincipalData>,
        abort_call_back: F,
    ) -> Result<(AssetMap, Vec<StacksTransactionEvent>), Error>
    where
        F: FnOnce(&AssetMap, &mut ClarityDatabase) -> bool,
    {
        let (_, asset_map, events, aborted) = self.with_abort_callback(
            |vm_env| {
                vm_env
                    .initialize_contract_from_ast(
                        identifier.clone(),
                        contract_ast,
                        contract_str,
                        sponsor,
                    )
                    .map_err(Error::from)
            },
            abort_call_back,
        )?;
        if aborted {
            Err(Error::AbortedByCallback(None, asset_map, events))
        } else {
            Ok((asset_map, events))
        }
    }

    /// Evaluate a poison-microblock transaction
    pub fn run_poison_microblock(
        &mut self,
        sender: &PrincipalData,
        mblock_header_1: &StacksMicroblockHeader,
        mblock_header_2: &StacksMicroblockHeader,
    ) -> Result<Value, Error> {
        self.with_abort_callback(
            |vm_env| {
                vm_env
                    .handle_poison_microblock(sender, mblock_header_1, mblock_header_2)
                    .map_err(Error::from)
            },
            |_, _| false,
        )
        .and_then(|(value, ..)| Ok(value))
    }

    /// Commit the changes from the edit log.
    /// panics if there is more than one open savepoint
    pub fn commit(mut self) {
        let log = self
            .log
            .take()
            .expect("BUG: Transaction Connection lost db log connection.");
        let mut rollback_wrapper = RollbackWrapper::from_persisted_log(self.store, log);
        if rollback_wrapper.depth() != 1 {
            panic!(
                "Attempted to commit transaction with {} != 1 rollbacks",
                rollback_wrapper.depth()
            );
        }
        rollback_wrapper.commit();
        // now we can reset the memory usage for the edit-log
        self.cost_track
            .as_mut()
            .expect("BUG: Transaction connection lost cost tracker connection.")
            .reset_memory();
    }

    /// Evaluate a raw Clarity snippit
    #[cfg(test)]
    pub fn clarity_eval_raw(&mut self, code: &str) -> Result<Value, Error> {
        let (result, _, _, _) = self.with_abort_callback(
            |vm_env| vm_env.eval_raw(code).map_err(Error::from),
            |_, _| false,
        )?;
        Ok(result)
    }

    #[cfg(test)]
    pub fn eval_read_only(
        &mut self,
        contract: &QualifiedContractIdentifier,
        code: &str,
    ) -> Result<Value, Error> {
        let (result, _, _, _) = self.with_abort_callback(
            |vm_env| vm_env.eval_read_only(contract, code).map_err(Error::from),
            |_, _| false,
        )?;
        Ok(result)
    }
}

#[cfg(test)]
mod tests {
    use std::fs;

    use rusqlite::NO_PARAMS;

    use chainstate::stacks::index::storage::TrieFileStorage;
    use vm::analysis::errors::CheckErrors;
    use vm::database::{ClarityBackingStore, STXBalance};
    use vm::types::{StandardPrincipalData, Value};

    use core::{PEER_VERSION_EPOCH_1_0, PEER_VERSION_EPOCH_2_0, PEER_VERSION_EPOCH_2_05};
    use vm::tests::{TEST_BURN_STATE_DB, TEST_HEADER_DB};

    use crate::clarity_vm::database::marf::MarfedKV;
    use crate::types::proof::ClarityMarfTrieId;

    use super::*;

    #[test]
    pub fn bad_syntax_test() {
        let marf = MarfedKV::temporary();
        let mut clarity_instance = ClarityInstance::new(false, marf);

        let contract_identifier = QualifiedContractIdentifier::local("foo").unwrap();

        clarity_instance
            .begin_test_genesis_block(
                &StacksBlockId::sentinel(),
                &StacksBlockId([0 as u8; 32]),
                &TEST_HEADER_DB,
                &TEST_BURN_STATE_DB,
            )
            .commit_block();

        {
            let mut conn = clarity_instance.begin_block(
                &StacksBlockId([0 as u8; 32]),
                &StacksBlockId([1 as u8; 32]),
                &TEST_HEADER_DB,
                &TEST_BURN_STATE_DB,
            );

            let contract = "(define-public (foo (x int) (y uint)) (ok (+ x y)))";

            let _e = conn
                .as_transaction(|tx| tx.analyze_smart_contract(&contract_identifier, &contract))
                .unwrap_err();

            // okay, let's try it again:

            let _e = conn
                .as_transaction(|tx| tx.analyze_smart_contract(&contract_identifier, &contract))
                .unwrap_err();

            conn.commit_block();
        }
    }

    #[test]
    pub fn test_initialize_contract_tx_sender_contract_caller() {
        let marf = MarfedKV::temporary();
        let mut clarity_instance = ClarityInstance::new(false, marf);
        let contract_identifier = QualifiedContractIdentifier::local("foo").unwrap();

        clarity_instance
            .begin_test_genesis_block(
                &StacksBlockId::sentinel(),
                &StacksBlockId([0 as u8; 32]),
                &TEST_HEADER_DB,
                &TEST_BURN_STATE_DB,
            )
            .commit_block();

        {
            let mut conn = clarity_instance.begin_block(
                &StacksBlockId([0 as u8; 32]),
                &StacksBlockId([1 as u8; 32]),
                &TEST_HEADER_DB,
                &TEST_BURN_STATE_DB,
            );

            // S1G2081040G2081040G2081040G208105NK8PE5 is the transient address
            let contract = "
                (begin 
                    (asserts! (is-eq tx-sender 'S1G2081040G2081040G2081040G208105NK8PE5)
                        (err tx-sender))

                    (asserts! (is-eq contract-caller 'S1G2081040G2081040G2081040G208105NK8PE5)
                        (err contract-caller))
                )";

            conn.as_transaction(|conn| {
                let (ct_ast, ct_analysis) = conn
                    .analyze_smart_contract(&contract_identifier, &contract)
                    .unwrap();
                conn.initialize_smart_contract(
                    &contract_identifier,
                    &ct_ast,
                    &contract,
                    None,
                    |_, _| false,
                )
                .unwrap();
                conn.save_analysis(&contract_identifier, &ct_analysis)
                    .unwrap();
            });

            conn.commit_block();
        }
    }

    #[test]
    pub fn tx_rollback() {
        let marf = MarfedKV::temporary();
        let mut clarity_instance = ClarityInstance::new(false, marf);

        let contract_identifier = QualifiedContractIdentifier::local("foo").unwrap();
        let contract = "(define-public (foo (x int) (y int)) (ok (+ x y)))";

        clarity_instance
            .begin_test_genesis_block(
                &StacksBlockId::sentinel(),
                &StacksBlockId([0 as u8; 32]),
                &TEST_HEADER_DB,
                &TEST_BURN_STATE_DB,
            )
            .commit_block();

        {
            let mut conn = clarity_instance.begin_block(
                &StacksBlockId([0 as u8; 32]),
                &StacksBlockId([1 as u8; 32]),
                &TEST_HEADER_DB,
                &TEST_BURN_STATE_DB,
            );

            {
                let mut tx = conn.start_transaction_processing();

                let (ct_ast, ct_analysis) = tx
                    .analyze_smart_contract(&contract_identifier, &contract)
                    .unwrap();
                tx.initialize_smart_contract(
                    &contract_identifier,
                    &ct_ast,
                    &contract,
                    None,
                    |_, _| false,
                )
                .unwrap();
                tx.save_analysis(&contract_identifier, &ct_analysis)
                    .unwrap();
            }

            // okay, let's try it again -- should pass since the prior contract
            //   publish was unwound
            {
                let mut tx = conn.start_transaction_processing();

                let contract = "(define-public (foo (x int) (y int)) (ok (+ x y)))";

                let (ct_ast, ct_analysis) = tx
                    .analyze_smart_contract(&contract_identifier, &contract)
                    .unwrap();
                tx.initialize_smart_contract(
                    &contract_identifier,
                    &ct_ast,
                    &contract,
                    None,
                    |_, _| false,
                )
                .unwrap();
                tx.save_analysis(&contract_identifier, &ct_analysis)
                    .unwrap();

                tx.commit();
            }

            // should fail since the prior contract
            //   publish committed to the block
            {
                let mut tx = conn.start_transaction_processing();

                let contract = "(define-public (foo (x int) (y int)) (ok (+ x y)))";

                let (ct_ast, _ct_analysis) = tx
                    .analyze_smart_contract(&contract_identifier, &contract)
                    .unwrap();
                assert!(format!(
                    "{}",
                    tx.initialize_smart_contract(
                        &contract_identifier,
                        &ct_ast,
                        &contract,
                        None,
                        |_, _| false
                    )
                    .unwrap_err()
                )
                .contains("ContractAlreadyExists"));

                tx.commit();
            }
        }
    }

    #[test]
    pub fn simple_test() {
        let marf = MarfedKV::temporary();
        let mut clarity_instance = ClarityInstance::new(false, marf);

        let contract_identifier = QualifiedContractIdentifier::local("foo").unwrap();

        clarity_instance
            .begin_test_genesis_block(
                &StacksBlockId::sentinel(),
                &StacksBlockId([0 as u8; 32]),
                &TEST_HEADER_DB,
                &TEST_BURN_STATE_DB,
            )
            .commit_block();

        {
            let mut conn = clarity_instance.begin_block(
                &StacksBlockId([0 as u8; 32]),
                &StacksBlockId([1 as u8; 32]),
                &TEST_HEADER_DB,
                &TEST_BURN_STATE_DB,
            );

            let contract = "(define-public (foo (x int)) (ok (+ x x)))";

            conn.as_transaction(|conn| {
                let (ct_ast, ct_analysis) = conn
                    .analyze_smart_contract(&contract_identifier, &contract)
                    .unwrap();
                conn.initialize_smart_contract(
                    &contract_identifier,
                    &ct_ast,
                    &contract,
                    None,
                    |_, _| false,
                )
                .unwrap();
                conn.save_analysis(&contract_identifier, &ct_analysis)
                    .unwrap();
            });

            assert_eq!(
                conn.as_transaction(|tx| tx.run_contract_call(
                    &StandardPrincipalData::transient().into(),
                    None,
                    &contract_identifier,
                    "foo",
                    &[Value::Int(1)],
                    |_, _| false
                ))
                .unwrap()
                .0,
                Value::okay(Value::Int(2)).unwrap()
            );

            conn.commit_block();
        }

        let mut marf = clarity_instance.destroy();
        let mut conn = marf.begin_read_only(Some(&StacksBlockId([1 as u8; 32])));
        assert!(conn.get_contract_hash(&contract_identifier).is_ok());
    }

    #[test]
    pub fn test_block_roll_back() {
        let marf = MarfedKV::temporary();
        let mut clarity_instance = ClarityInstance::new(false, marf, ExecutionCost::max_value());
        let contract_identifier = QualifiedContractIdentifier::local("foo").unwrap();

        {
            let mut conn = clarity_instance.begin_test_genesis_block(
                &StacksBlockId::sentinel(),
                &StacksBlockId([0 as u8; 32]),
                &TEST_HEADER_DB,
                &TEST_BURN_STATE_DB,
            );

            let contract = "(define-public (foo (x int)) (ok (+ x x)))";

            conn.as_transaction(|conn| {
                let (ct_ast, ct_analysis) = conn
                    .analyze_smart_contract(&contract_identifier, &contract)
                    .unwrap();
                conn.initialize_smart_contract(
                    &contract_identifier,
                    &ct_ast,
                    &contract,
                    None,
                    |_, _| false,
                )
                .unwrap();
                conn.save_analysis(&contract_identifier, &ct_analysis)
                    .unwrap();
            });

            conn.rollback_block();
        }

        let mut marf = clarity_instance.destroy();

        let mut conn = marf.begin(&StacksBlockId::sentinel(), &StacksBlockId([0 as u8; 32]));
        // should not be in the marf.
        assert_eq!(
            conn.get_contract_hash(&contract_identifier).unwrap_err(),
            CheckErrors::NoSuchContract(contract_identifier.to_string()).into()
        );
        let sql = conn.get_side_store();
        // sqlite only have entries
        assert_eq!(
            0,
            sql.query_row::<u32, _, _>("SELECT COUNT(value) FROM data_table", NO_PARAMS, |row| row
                .get(0))
                .unwrap()
        );
    }

    #[test]
    fn test_unconfirmed() {
        let test_name = "/tmp/clarity_test_unconfirmed";
        if fs::metadata(test_name).is_ok() {
            fs::remove_dir_all(test_name).unwrap();
        }

        let confirmed_marf = MarfedKV::open(test_name, None).unwrap();
        let mut confirmed_clarity_instance = ClarityInstance::new(false, confirmed_marf);
        let contract_identifier = QualifiedContractIdentifier::local("foo").unwrap();

        let contract = "
        (define-data-var bar int 0)
        (define-public (get-bar) (ok (var-get bar)))
        (define-public (set-bar (x int) (y int))
          (begin (var-set bar (/ x y)) (ok (var-get bar))))";

        // make an empty but confirmed block
        confirmed_clarity_instance
            .begin_test_genesis_block(
                &StacksBlockId::sentinel(),
                &StacksBlockId([0 as u8; 32]),
                &TEST_HEADER_DB,
                &TEST_BURN_STATE_DB,
            )
            .commit_block();

        let marf = MarfedKV::open_unconfirmed(test_name, None).unwrap();

        let genesis_metadata_entries = marf
            .sql_conn()
            .query_row::<u32, _, _>(
                "SELECT COUNT(value) FROM metadata_table",
                NO_PARAMS,
                |row| row.get(0),
            )
            .unwrap();

        let mut clarity_instance = ClarityInstance::new(false, marf);

        // make an unconfirmed block off of the confirmed block
        {
            let mut conn = clarity_instance.begin_unconfirmed(
                &StacksBlockId([0 as u8; 32]),
                &TEST_HEADER_DB,
                &TEST_BURN_STATE_DB,
            );

            conn.as_transaction(|conn| {
                let (ct_ast, ct_analysis) = conn
                    .analyze_smart_contract(&contract_identifier, &contract)
                    .unwrap();
                conn.initialize_smart_contract(
                    &contract_identifier,
                    &ct_ast,
                    &contract,
                    None,
                    |_, _| false,
                )
                .unwrap();
                conn.save_analysis(&contract_identifier, &ct_analysis)
                    .unwrap();
            });

            conn.commit_unconfirmed();
        }

        // contract is still there, in unconfirmed status
        {
            let mut conn = clarity_instance.begin_unconfirmed(
                &StacksBlockId([0 as u8; 32]),
                &TEST_HEADER_DB,
                &TEST_BURN_STATE_DB,
            );

            conn.as_transaction(|conn| {
                conn.with_clarity_db_readonly(|ref mut tx| {
                    let src = tx.get_contract_src(&contract_identifier).unwrap();
                    assert_eq!(src, contract);
                });
            });

            conn.rollback_block();
        }

        // contract is still there, in unconfirmed status, even though the conn got explicitly
        // rolled back (but that should only drop the current TrieRAM)
        {
            let mut conn = clarity_instance.begin_unconfirmed(
                &StacksBlockId([0 as u8; 32]),
                &TEST_HEADER_DB,
                &TEST_BURN_STATE_DB,
            );

            conn.as_transaction(|conn| {
                conn.with_clarity_db_readonly(|ref mut tx| {
                    let src = tx.get_contract_src(&contract_identifier).unwrap();
                    assert_eq!(src, contract);
                });
            });

            conn.rollback_unconfirmed();
        }

        // contract is now absent, now that we did a rollback of unconfirmed state
        {
            let mut conn = clarity_instance.begin_unconfirmed(
                &StacksBlockId([0 as u8; 32]),
                &TEST_HEADER_DB,
                &TEST_BURN_STATE_DB,
            );

            conn.as_transaction(|conn| {
                conn.with_clarity_db_readonly(|ref mut tx| {
                    assert!(tx.get_contract_src(&contract_identifier).is_none());
                });
            });

            conn.commit_unconfirmed();
        }

        let mut marf = clarity_instance.destroy();
        let mut conn = marf.begin_unconfirmed(&StacksBlockId([0 as u8; 32]));

        // should not be in the marf.
        assert_eq!(
            conn.get_contract_hash(&contract_identifier).unwrap_err(),
            CheckErrors::NoSuchContract(contract_identifier.to_string()).into()
        );

        let sql = conn.get_side_store();
        // sqlite only have any metadata entries from the genesis block
        assert_eq!(
            genesis_metadata_entries,
            sql.query_row::<u32, _, _>(
                "SELECT COUNT(value) FROM metadata_table",
                NO_PARAMS,
                |row| row.get(0)
            )
            .unwrap()
        );
    }

    #[test]
    pub fn test_tx_roll_backs() {
        let marf = MarfedKV::temporary();
        let mut clarity_instance = ClarityInstance::new(false, marf);
        let contract_identifier = QualifiedContractIdentifier::local("foo").unwrap();
        let sender = StandardPrincipalData::transient().into();

        clarity_instance
            .begin_test_genesis_block(
                &StacksBlockId::sentinel(),
                &StacksBlockId([0 as u8; 32]),
                &TEST_HEADER_DB,
                &TEST_BURN_STATE_DB,
            )
            .commit_block();

        {
            let mut conn = clarity_instance.begin_block(
                &StacksBlockId([0 as u8; 32]),
                &StacksBlockId([1 as u8; 32]),
                &TEST_HEADER_DB,
                &TEST_BURN_STATE_DB,
            );

            let contract = "
            (define-data-var bar int 0)
            (define-public (get-bar) (ok (var-get bar)))
            (define-public (set-bar (x int) (y int))
              (begin (var-set bar (/ x y)) (ok (var-get bar))))";

            conn.as_transaction(|conn| {
                let (ct_ast, ct_analysis) = conn
                    .analyze_smart_contract(&contract_identifier, &contract)
                    .unwrap();
                conn.initialize_smart_contract(
                    &contract_identifier,
                    &ct_ast,
                    &contract,
                    None,
                    |_, _| false,
                )
                .unwrap();
                conn.save_analysis(&contract_identifier, &ct_analysis)
                    .unwrap();
            });

            assert_eq!(
                conn.as_transaction(|tx| tx.run_contract_call(
                    &sender,
                    None,
                    &contract_identifier,
                    "get-bar",
                    &[],
                    |_, _| false
                ))
                .unwrap()
                .0,
                Value::okay(Value::Int(0)).unwrap()
            );

            assert_eq!(
                conn.as_transaction(|tx| tx.run_contract_call(
                    &sender,
                    None,
                    &contract_identifier,
                    "set-bar",
                    &[Value::Int(1), Value::Int(1)],
                    |_, _| false
                ))
                .unwrap()
                .0,
                Value::okay(Value::Int(1)).unwrap()
            );

            let e = conn
                .as_transaction(|tx| {
                    tx.run_contract_call(
                        &sender,
                        None,
                        &contract_identifier,
                        "set-bar",
                        &[Value::Int(10), Value::Int(1)],
                        |_, _| true,
                    )
                })
                .unwrap_err();
            let result_value = if let Error::AbortedByCallback(v, ..) = e {
                v.unwrap()
            } else {
                panic!("Expects a AbortedByCallback error")
            };

            assert_eq!(result_value, Value::okay(Value::Int(10)).unwrap());

            // prior transaction should have rolled back due to abort call back!
            assert_eq!(
                conn.as_transaction(|tx| tx.run_contract_call(
                    &sender,
                    None,
                    &contract_identifier,
                    "get-bar",
                    &[],
                    |_, _| false
                ))
                .unwrap()
                .0,
                Value::okay(Value::Int(1)).unwrap()
            );

            assert!(format!(
                "{:?}",
                conn.as_transaction(|tx| tx.run_contract_call(
                    &sender,
                    None,
                    &contract_identifier,
                    "set-bar",
                    &[Value::Int(10), Value::Int(0)],
                    |_, _| true
                ))
                .unwrap_err()
            )
            .contains("DivisionByZero"));

            // prior transaction should have rolled back due to runtime error
            assert_eq!(
                conn.as_transaction(|tx| tx.run_contract_call(
                    &StandardPrincipalData::transient().into(),
                    None,
                    &contract_identifier,
                    "get-bar",
                    &[],
                    |_, _| false
                ))
                .unwrap()
                .0,
                Value::okay(Value::Int(1)).unwrap()
            );

            conn.commit_block();
        }
    }

    #[test]
    pub fn test_post_condition_failure_contract_publish() {
        use chainstate::stacks::db::*;
        use chainstate::stacks::*;
        use util::hash::Hash160;
        use util::secp256k1::MessageSignature;
        use util::strings::StacksString;

        let marf = MarfedKV::temporary();
        let mut clarity_instance = ClarityInstance::new(false, marf);
        let sender = StandardPrincipalData::transient().into();

        let spending_cond = TransactionSpendingCondition::Singlesig(SinglesigSpendingCondition {
            signer: Hash160([0x11u8; 20]),
            hash_mode: SinglesigHashMode::P2PKH,
            key_encoding: TransactionPublicKeyEncoding::Compressed,
            nonce: 0,
            tx_fee: 1,
            signature: MessageSignature::from_raw(&vec![0xfe; 65]),
        });

        let contract = "(define-public (foo) (ok 1))";

        let mut tx1 = StacksTransaction::new(
            TransactionVersion::Mainnet,
            TransactionAuth::Standard(spending_cond.clone()),
            TransactionPayload::SmartContract(TransactionSmartContract {
                name: "hello-world".into(),
                code_body: StacksString::from_str(contract).unwrap(),
            })
            .into(),
        );

        let tx2 = StacksTransaction::new(
            TransactionVersion::Mainnet,
            TransactionAuth::Standard(spending_cond.clone()),
            TransactionPayload::SmartContract(TransactionSmartContract {
                name: "hello-world".into(),
                code_body: StacksString::from_str(contract).unwrap(),
            })
            .into(),
        );

        tx1.post_conditions.push(TransactionPostCondition::STX(
            PostConditionPrincipal::Origin,
            FungibleConditionCode::SentEq,
            100,
        ));

        let mut tx3 = StacksTransaction::new(
            TransactionVersion::Mainnet,
            TransactionAuth::Standard(spending_cond.clone()),
            TransactionPayload::ContractCall(TransactionContractCall {
                address: sender,
                contract_name: "hello-world".into(),
                function_name: "foo".into(),
                function_args: vec![],
            }),
        );

        tx3.post_conditions.push(TransactionPostCondition::STX(
            PostConditionPrincipal::Origin,
            FungibleConditionCode::SentEq,
            100,
        ));
        let stx_balance = STXBalance::initial(5000);
        let account = StacksAccount {
            principal: sender.into(),
            nonce: 0,
            stx_balance,
        };

        clarity_instance
            .begin_test_genesis_block(
                &StacksBlockId::sentinel(),
                &StacksBlockId([0 as u8; 32]),
                &TEST_HEADER_DB,
                &TEST_BURN_STATE_DB,
            )
            .commit_block();

        {
            let mut conn = clarity_instance.begin_block(
                &StacksBlockId([0 as u8; 32]),
                &StacksBlockId([1 as u8; 32]),
                &TEST_HEADER_DB,
                &TEST_BURN_STATE_DB,
            );

            conn.as_transaction(|clarity_tx| {
                let receipt =
                    StacksChainState::process_transaction_payload(clarity_tx, &tx1, &account)
                        .unwrap();
                assert_eq!(receipt.post_condition_aborted, true);
            });
            conn.as_transaction(|clarity_tx| {
                StacksChainState::process_transaction_payload(clarity_tx, &tx2, &account).unwrap();
            });

            conn.as_transaction(|clarity_tx| {
                let receipt =
                    StacksChainState::process_transaction_payload(clarity_tx, &tx3, &account)
                        .unwrap();

                assert_eq!(receipt.post_condition_aborted, true);
            });

            conn.commit_block();
        }
    }

    #[test]
    pub fn test_block_limit() {
        let marf = MarfedKV::temporary();
        let mut clarity_instance = ClarityInstance::new(false, marf);
        let contract_identifier = QualifiedContractIdentifier::local("foo").unwrap();
        let sender = StandardPrincipalData::transient().into();

        pub struct BlockLimitBurnStateDB {}
        impl BurnStateDB for BlockLimitBurnStateDB {
            fn get_burn_block_height(&self, _sortition_id: &SortitionId) -> Option<u32> {
                None
            }

            fn get_burn_header_hash(
                &self,
                _height: u32,
                _sortition_id: &SortitionId,
            ) -> Option<BurnchainHeaderHash> {
                None
            }

            fn get_stacks_epoch(&self, _height: u32) -> Option<StacksEpoch> {
                // Note: We return this StacksEpoch for every input, because this test is not exercising
                // this method.
                Some(StacksEpoch {
                    epoch_id: StacksEpochId::Epoch20,
                    start_height: 0,
                    end_height: u64::MAX,
                    block_limit: ExecutionCost {
                        write_length: u64::MAX,
                        write_count: u64::MAX,
                        read_count: u64::MAX,
                        read_length: u64::MAX,
                        runtime: 100,
                    },
                    network_epoch: PEER_VERSION_EPOCH_2_0,
                })
            }

            fn get_stacks_epoch_by_epoch_id(
                &self,
                _epoch_id: &StacksEpochId,
            ) -> Option<StacksEpoch> {
                self.get_stacks_epoch(0)
            }
        }

        let burn_state_db = BlockLimitBurnStateDB {};
        clarity_instance
            .begin_test_genesis_block(
                &StacksBlockId::sentinel(),
                &StacksBlockId([0 as u8; 32]),
                &TEST_HEADER_DB,
                &TEST_BURN_STATE_DB,
            )
            .commit_block();

        {
            let mut conn = clarity_instance.begin_block(
                &StacksBlockId([0 as u8; 32]),
                &StacksBlockId([1 as u8; 32]),
                &TEST_HEADER_DB,
                &TEST_BURN_STATE_DB,
            );

            let contract = "
            (define-public (do-expand)
              (let ((list1 (list 1 2 3 4 5 6 7 8 9 10)))
                (let ((list2 (concat list1 list1)))
                  (let ((list3 (concat list2 list2)))
                    (let ((list4 (concat list3 list3)))
                      (ok (concat list4 list4)))))))
            ";

            conn.as_transaction(|conn| {
                let (ct_ast, ct_analysis) = conn
                    .analyze_smart_contract(&contract_identifier, &contract)
                    .unwrap();
                conn.initialize_smart_contract(
                    &contract_identifier,
                    &ct_ast,
                    &contract,
                    None,
                    |_, _| false,
                )
                .unwrap();
                conn.save_analysis(&contract_identifier, &ct_analysis)
                    .unwrap();
            });

            conn.commit_block();
        }

        clarity_instance.block_limit = ExecutionCost {
            write_length: u64::MAX,
            write_count: u64::MAX,
            read_count: u64::MAX,
            read_length: u64::MAX,
            runtime: 100,
        };

        {
            let mut conn = clarity_instance.begin_block(
                &StacksBlockId([1 as u8; 32]),
                &StacksBlockId([2 as u8; 32]),
                &TEST_HEADER_DB,
                &burn_state_db,
            );
            assert!(match conn
                .as_transaction(|tx| tx.run_contract_call(
                    &sender,
                    None,
                    &contract_identifier,
                    "do-expand",
                    &[],
                    |_, _| false
                ))
                .unwrap_err()
            {
                Error::CostError(total, limit) => {
                    eprintln!("{}, {}", total, limit);
                    limit.runtime == 100 && total.runtime > 100
                }
                x => {
                    eprintln!("{}", x);
                    false
                }
            });

            conn.commit_block();
        }
    }
}<|MERGE_RESOLUTION|>--- conflicted
+++ resolved
@@ -22,8 +22,6 @@
 use chainstate::stacks::boot::{
     BOOT_CODE_COSTS, BOOT_CODE_COSTS_2, BOOT_CODE_COST_VOTING_TESTNET as BOOT_CODE_COST_VOTING,
     BOOT_CODE_POX_TESTNET, COSTS_2_NAME,
-    BOOT_CODE_COSTS, BOOT_CODE_COST_VOTING_TESTNET as BOOT_CODE_COST_VOTING, BOOT_CODE_POX_MAINNET,
-    BOOT_CODE_POX_TESTNET, POX_2_MAINNET_CODE, POX_2_TESTNET_CODE,
 };
 use chainstate::stacks::db::StacksAccount;
 use chainstate::stacks::events::{StacksTransactionEvent, StacksTransactionReceipt};
@@ -844,12 +842,8 @@
         })
     }
 
-<<<<<<< HEAD
-    pub fn initialize_epoch_2_1(&mut self) -> Result<StacksTransactionReceipt, Error> {
-=======
 
    pub fn initialize_epoch_2_1(&mut self) -> Result<StacksTransactionReceipt, Error> {
->>>>>>> b0141648
         // use the `using!` statement to ensure that the old cost_tracker is placed
         //  back in all branches after initialization
         using!(self.cost_track, "cost tracker", |old_cost_tracker| {
@@ -975,10 +969,7 @@
         })
     }
 
-<<<<<<< HEAD
-=======
-
->>>>>>> b0141648
+
     pub fn start_transaction_processing<'b>(&'b mut self) -> ClarityTransactionConnection<'b, 'a> {
         let store = &mut self.datastore;
         let cost_track = &mut self.cost_track;
