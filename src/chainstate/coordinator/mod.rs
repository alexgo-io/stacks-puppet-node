--- conflicted
+++ resolved
@@ -58,13 +58,9 @@
 use crate::monitoring::{
     increment_contract_calls_processed, increment_stx_blocks_processed_counter,
 };
-<<<<<<< HEAD
 use crate::net::atlas::{AtlasConfig, AtlasDB, AttachmentInstance};
-=======
-use crate::net::atlas::{AtlasConfig, AttachmentInstance};
 use crate::util_lib::db::DBConn;
 use crate::util_lib::db::DBTx;
->>>>>>> 91c69bc3
 use crate::util_lib::db::Error as DBError;
 use clarity::vm::{
     costs::ExecutionCost,
@@ -328,12 +324,9 @@
         atlas_config: AtlasConfig,
         cost_estimator: Option<&mut CE>,
         fee_estimator: Option<&mut FE>,
-<<<<<<< HEAD
-        atlas_db: AtlasDB,
-=======
         miner_status: Arc<Mutex<MinerStatus>>,
         burnchain_indexer: B,
->>>>>>> 91c69bc3
+        atlas_db: AtlasDB,
     ) where
         T: BlockEventDispatcher,
     {
@@ -369,12 +362,9 @@
             cost_estimator,
             fee_estimator,
             atlas_config,
-<<<<<<< HEAD
             atlas_db: Some(atlas_db),
-=======
             config,
             burnchain_indexer,
->>>>>>> 91c69bc3
         };
 
         loop {
@@ -494,12 +484,9 @@
             reward_set_provider,
             notifier: (),
             atlas_config: AtlasConfig::default(false),
-<<<<<<< HEAD
             atlas_db: None,
-=======
             config: ChainsCoordinatorConfig::new(),
             burnchain_indexer,
->>>>>>> 91c69bc3
         }
     }
 }
@@ -2570,7 +2557,8 @@
 
     /// Process any Atlas attachment events and forward them to the Atlas subsystem
     fn process_atlas_attachment_events(
-        &self,
+        atlas_db: Option<&mut AtlasDB>,
+        atlas_config: &AtlasConfig,
         block_receipt: &StacksEpochReceipt,
         canonical_stacks_tip_height: u64,
     ) {
@@ -2580,7 +2568,7 @@
                 if let TransactionPayload::ContractCall(ref contract_call) = transaction.payload {
                     let contract_id = contract_call.to_clarity_contract_id();
                     increment_contract_calls_processed();
-                    if self.atlas_config.contracts.contains(&contract_id) {
+                    if atlas_config.contracts.contains(&contract_id) {
                         for event in receipt.events.iter() {
                             if let StacksTransactionEvent::SmartContractEvent(ref event_data) =
                                 event
@@ -2604,15 +2592,26 @@
         }
         if !attachments_instances.is_empty() {
             info!(
-                "Atlas: {} attachment instances emitted from events",
-                attachments_instances.len()
+                "Atlas: New attachment instances emitted by block";
+                "attachments_count" => attachments_instances.len(),
+                "index_block_hash" => %block_receipt.header.index_block_hash(),
+                "stacks_height" => block_receipt.header.stacks_block_height,
             );
-            match self.attachments_tx.send(attachments_instances) {
-                Ok(_) => {}
-                Err(e) => {
-                    error!("Atlas: error dispatching attachments {}", e);
+            if let Some(atlas_db) = atlas_db {
+                for new_attachment in attachments_instances.into_iter() {
+                    if let Err(e) = atlas_db.queue_attachment_instance(&new_attachment) {
+                        warn!(
+                            "Atlas: Error writing attachment instance to DB";
+                            "err" => ?e,
+                            "index_block_hash" => %new_attachment.index_block_hash,
+                            "contract_id" => %new_attachment.contract_id,
+                            "attachment_index" => %new_attachment.attachment_index,
+                        );
+                    }
                 }
-            };
+            } else {
+                warn!("Atlas: attempted to write attachments, but stacks-node not configured with Atlas DB");
+            }
         }
     }
 
@@ -2910,73 +2909,12 @@
                     self.notifier.notify_stacks_block_processed();
                     increment_stx_blocks_processed_counter();
 
-<<<<<<< HEAD
-                    let block_hash = block_receipt.header.anchored_header.block_hash();
-
-                    let mut attachments_instances = HashSet::new();
-                    for receipt in block_receipt.tx_receipts.iter() {
-                        if let TransactionOrigin::Stacks(ref transaction) = receipt.transaction {
-                            if let TransactionPayload::ContractCall(ref contract_call) =
-                                transaction.payload
-                            {
-                                let contract_id = contract_call.to_clarity_contract_id();
-                                increment_contract_calls_processed();
-                                if self.atlas_config.contracts.contains(&contract_id) {
-                                    for event in receipt.events.iter() {
-                                        if let StacksTransactionEvent::SmartContractEvent(
-                                            ref event_data,
-                                        ) = event
-                                        {
-                                            let res = AttachmentInstance::try_new_from_value(
-                                                &event_data.value,
-                                                &contract_id,
-                                                block_receipt.header.index_block_hash(),
-                                                block_receipt.header.stacks_block_height,
-                                                receipt.transaction.txid(),
-                                                Some(
-                                                    new_canonical_block_snapshot
-                                                        .canonical_stacks_tip_height,
-                                                ),
-                                            );
-                                            if let Some(attachment_instance) = res {
-                                                attachments_instances.insert(attachment_instance);
-                                            }
-                                        }
-                                    }
-                                }
-                            }
-                        }
-                    }
-                    if !attachments_instances.is_empty() {
-                        info!(
-                            "Atlas: New attachment instances emitted by block";
-                            "attachments_count" => attachments_instances.len(),
-                            "index_block_hash" => %block_receipt.header.index_block_hash(),
-                            "stacks_height" => block_receipt.header.stacks_block_height,
-                        );
-                        if let Some(atlas_db) = self.atlas_db.as_mut() {
-                            for new_attachment in attachments_instances.into_iter() {
-                                if let Err(e) = atlas_db.queue_attachment_instance(&new_attachment)
-                                {
-                                    warn!(
-                                        "Atlas: Error writing attachment instance to DB";
-                                        "err" => ?e,
-                                        "index_block_hash" => %new_attachment.index_block_hash,
-                                        "contract_id" => %new_attachment.contract_id,
-                                        "attachment_index" => %new_attachment.attachment_index,
-                                    );
-                                }
-                            }
-                        } else {
-                            warn!("Atlas: attempted to write attachments, but stacks-node not configured with Atlas DB");
-                        }
-                    }
-=======
-                    self.process_atlas_attachment_events(
+                    Self::process_atlas_attachment_events(
+                        self.atlas_db.as_mut(),
+                        &self.atlas_config,
                         &block_receipt,
                         new_canonical_block_snapshot.canonical_stacks_tip_height,
                     );
->>>>>>> 91c69bc3
 
                     let block_hash = block_receipt.header.anchored_header.block_hash();
                     let winner_snapshot = SortitionDB::get_block_snapshot_for_winning_stacks_block(
