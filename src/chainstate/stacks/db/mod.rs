--- conflicted
+++ resolved
@@ -467,58 +467,39 @@
             let mut all_events = HashMap::new();
 
             for tx_receipt in events.iter() {
-<<<<<<< HEAD
-                info!(
-                    "Profiler Q3: execution cost of processed transaction";
-                    "stacks_block_id" => %block_id,
-                    "txid" => %tx_receipt.transaction.txid(),
-                    "read_count" => %tx_receipt.execution_cost.read_count,
-                    "read_length" => %tx_receipt.execution_cost.read_length,
-                    "write_count" => %tx_receipt.execution_cost.write_count,
-                    "write_length" => %tx_receipt.execution_cost.write_length,
-                    "runtime" => %tx_receipt.execution_cost.runtime,
-                );
-                info!(
-                    "Profiler Q3: execution cost percentage of processed transaction";
-                    "stacks_block_id" => %block_id,
-                    "txid" => %tx_receipt.transaction.txid(),
-                    "read_count" => %(tx_receipt.execution_cost.read_count*100) as f64/block_cost_limit.read_count as f64,
-                    "read_length" => %(tx_receipt.execution_cost.read_length*100) as f64/block_cost_limit.read_length as f64,
-                    "write_count" => %(tx_receipt.execution_cost.write_count*100) as f64/block_cost_limit.write_count as f64,
-                    "write_length" => %(tx_receipt.execution_cost.write_length*100) as f64/block_cost_limit.write_length as f64,
-                    "runtime" => %(tx_receipt.execution_cost.runtime*100) as f64/block_cost_limit.runtime as f64,
-                );
-=======
                 info!("exec cost: {:?}", tx_receipt.execution_cost);
                 info!("tx events: {:?}", tx_receipt.events);
 
+                info!(
+                    "Profiler: {}",
+                    json!({
+                        "event": "Execution cost of processed transaction",
+                        "tags": ["Q3"],
+                        "details": {
+                            "stacks_block_id": block_id.to_hex(),
+                            "txid": tx_receipt.transaction.txid().to_hex(),
+                            "read_count": tx_receipt.execution_cost.read_count,
+                            "read_length": tx_receipt.execution_cost.read_length,
+                            "write_count": tx_receipt.execution_cost.write_count,
+                            "write_length": tx_receipt.execution_cost.write_length,
+                            "runtime": tx_receipt.execution_cost.runtime,
+                        }
+                    })
+                    .to_string()
+                );
                 info!("Profiler: {}", json!({
                     "event": "Execution cost of processed transaction",
                     "tags": ["Q3"],
                     "details": {
                         "stacks_block_id": block_id.to_hex(),
                         "txid": tx_receipt.transaction.txid().to_hex(),
-                        "read_count": tx_receipt.execution_cost.read_count,
-                        "read_length": tx_receipt.execution_cost.read_length,
-                        "write_count": tx_receipt.execution_cost.write_count,
-                        "write_length": tx_receipt.execution_cost.write_length,
-                        "runtime": tx_receipt.execution_cost.runtime,
+                        "read_count": (tx_receipt.execution_cost.read_count*100) as f64/block_cost_limit.read_count as f64,
+                        "read_length": (tx_receipt.execution_cost.read_length*100) as f64/block_cost_limit.read_length as f64,
+                        "write_count": (tx_receipt.execution_cost.write_count*100) as f64/block_cost_limit.write_count as f64,
+                        "write_length": (tx_receipt.execution_cost.write_length*100) as f64/block_cost_limit.write_length as f64,
+                        "runtime": (tx_receipt.execution_cost.runtime*100) as f64/block_cost_limit.runtime as f64,
                     }
                 }).to_string());
-                info!("Profiler: {}", json!({
-                    "event": "Execution cost of processed transaction",
-                    "tags": ["Q3"],
-                    "details": {
-                        "stacks_block_id": block_id.to_hex(),
-                        "txid": tx_receipt.transaction.txid().to_hex(),
-                        "read_count": tx_receipt.execution_cost.read_count*100/block_cost_limit.read_count,
-                        "read_length": tx_receipt.execution_cost.read_length*100/block_cost_limit.read_length,
-                        "write_count": tx_receipt.execution_cost.write_count*100/block_cost_limit.write_count,
-                        "write_length": tx_receipt.execution_cost.write_length*100/block_cost_limit.write_length,
-                        "runtime": tx_receipt.execution_cost.runtime*100/block_cost_limit.runtime,
-                    }
-                }).to_string());
->>>>>>> 1ab8d2dc
 
                 // populate event frequency maps
                 for event in &tx_receipt.events {
@@ -577,30 +558,23 @@
                 .into_iter()
                 .map(|(k, v)| format!("{:?}: {}; ", k, v))
                 .collect::<String>();
-<<<<<<< HEAD
-            info!("Profiler Q3: frequencies of all events for a block";
-                "stacks_block_id" => %block_id,
-                "burn_header_height" => burn_header_height,
-                "event_frequency_map" => all_event_map_as_str,
-                "contract_call_frequency_map" => contract_call_map_as_str,
-                "block_cost_limit" => %block_cost_limit,
-                "anchored_block_cost" => %anchored_block_cost,
-                "microblocks_cost" => %microblocks_cost,
+            info!(
+                "Profiler: {}",
+                json!({
+                    "event": "Frequencies of all events for a block",
+                    "tags": ["Q3"],
+                    "details": {
+                        "stacks_block_id": block_id.to_hex(),
+                        "burn_header_height": burn_header_height,
+                        "event_frequency_map": all_event_map_as_str.clone(),
+                        "contract_call_frequency_map": contract_call_map_as_str.clone(),
+                        "block_cost_limit": block_cost_limit.to_string(),
+                        "anchored_block_cost": anchored_block_cost.to_string(),
+                        "microblocks_cost": microblocks_cost.to_string(),
+                    }
+                })
+                .to_string()
             );
-=======
-            info!("Profiler: {}", json!({
-                "event": "Frequencies of all events for a block",
-                "tags": ["Q3"],
-                "details": {
-                    "stacks_block_id": block_id.to_hex(),
-                    "event_frequency_map": all_event_map_as_str.clone(),
-                    "contract_call_frequency_map": contract_call_map_as_str.clone(),
-                    "block_cost_limit": block_cost_limit.to_string(),
-                    "anchored_block_cost": anchored_block_cost.to_string(),
-                    "microblocks_cost": microblocks_cost.to_string(),
-                }
-            }).to_string());
->>>>>>> 1ab8d2dc
 
             if q == 3 {
                 if let Some(limit) = *PROFILING_LIMIT {
