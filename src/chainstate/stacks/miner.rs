// Copyright (C) 2013-2020 Blockstack PBC, a public benefit corporation
// Copyright (C) 2020 Stacks Open Internet Foundation
//
// This program is free software: you can redistribute it and/or modify
// it under the terms of the GNU General Public License as published by
// the Free Software Foundation, either version 3 of the License, or
// (at your option) any later version.
//
// This program is distributed in the hope that it will be useful,
// but WITHOUT ANY WARRANTY; without even the implied warranty of
// MERCHANTABILITY or FITNESS FOR A PARTICULAR PURPOSE.  See the
// GNU General Public License for more details.
//
// You should have received a copy of the GNU General Public License
// along with this program.  If not, see <http://www.gnu.org/licenses/>.

use std::collections::HashMap;
use std::collections::HashSet;
use std::convert::From;
use std::fs;
use std::mem;

use crate::cost_estimates::metrics::CostMetric;
use crate::cost_estimates::CostEstimator;
use crate::types::StacksPublicKeyBuffer;
use burnchains::PrivateKey;
use burnchains::PublicKey;
use chainstate::burn::db::sortdb::{SortitionDB, SortitionDBConn, SortitionHandleTx};
use chainstate::burn::operations::*;
use chainstate::burn::*;
use chainstate::stacks::db::unconfirmed::UnconfirmedState;
use chainstate::stacks::db::{
    blocks::MemPoolRejection, ChainstateTx, ClarityTx, MinerRewardInfo, StacksChainState,
    MINER_REWARD_MATURITY,
};
use chainstate::stacks::events::{StacksTransactionEvent, StacksTransactionReceipt};
use chainstate::stacks::Error;
use chainstate::stacks::*;
use clarity_vm::clarity::{ClarityConnection, ClarityInstance};
use core::mempool::*;
use core::*;
use net::Error as net_error;
use util::get_epoch_time_ms;
use util::hash::MerkleTree;
use util::hash::Sha512Trunc256Sum;
use util::secp256k1::{MessageSignature, Secp256k1PrivateKey};
use util::vrf::*;
use vm::database::BurnStateDB;

use crate::codec::{read_next, write_next, StacksMessageCodec};
use crate::types::chainstate::BurnchainHeaderHash;
use crate::types::chainstate::{BlockHeaderHash, StacksAddress, StacksWorkScore};
use crate::types::chainstate::{StacksBlockHeader, StacksBlockId, StacksMicroblockHeader};
use crate::types::proof::TrieHash;
use chainstate::stacks::db::blocks::SetupBlockResult;

#[derive(Debug, Clone)]
pub struct BlockBuilderSettings {
    pub max_miner_time_ms: u64,
    pub mempool_settings: MemPoolWalkSettings,
}

impl BlockBuilderSettings {
    pub fn limited() -> BlockBuilderSettings {
        BlockBuilderSettings {
            max_miner_time_ms: u64::max_value(),
            mempool_settings: MemPoolWalkSettings::default(),
        }
    }

    pub fn max_value() -> BlockBuilderSettings {
        BlockBuilderSettings {
            max_miner_time_ms: u64::max_value(),
            mempool_settings: MemPoolWalkSettings::zero(),
        }
    }
}

#[derive(Clone)]
struct MicroblockMinerRuntime {
    bytes_so_far: u64,
    pub prev_microblock_header: Option<StacksMicroblockHeader>,
    considered: Option<HashSet<Txid>>,
    num_mined: u64,
    tip: StacksBlockId,

    // fault injection, inherited from unconfirmed
    disable_bytes_check: bool,
    disable_cost_check: bool,
}

#[derive(PartialEq)]
enum BlockLimitFunction {
    NO_LIMIT_HIT,
    CONTRACT_LIMIT_HIT,
    LIMIT_REACHED,
}

pub struct MinerEpochInfo<'a> {
    pub chainstate_tx: ChainstateTx<'a>,
    pub clarity_instance: &'a mut ClarityInstance,
    pub burn_tip: BurnchainHeaderHash,
    pub burn_tip_height: u32,
    pub parent_microblocks: Vec<StacksMicroblock>,
    pub mainnet: bool,
}

impl From<&UnconfirmedState> for MicroblockMinerRuntime {
    fn from(unconfirmed: &UnconfirmedState) -> MicroblockMinerRuntime {
        let considered = unconfirmed
            .mined_txs
            .iter()
            .map(|(txid, _)| txid.clone())
            .collect();
        MicroblockMinerRuntime {
            bytes_so_far: unconfirmed.bytes_so_far,
            prev_microblock_header: unconfirmed.last_mblock.clone(),
            considered: Some(considered),
            num_mined: 0,
            tip: unconfirmed.confirmed_chain_tip.clone(),

            disable_bytes_check: unconfirmed.disable_bytes_check,
            disable_cost_check: unconfirmed.disable_cost_check,
        }
    }
}

///
///    Independent structure for building microblocks:
///       StacksBlockBuilder cannot be used, since microblocks should only be broadcasted
///       once the anchored block is mined, won sortition, and a StacksBlockBuilder will
///       not survive that long.
///
///     StacksMicroblockBuilder holds a mutable reference to the provided chainstate in the
///       new function. This is required for the `clarity_tx` -- basically, to append transactions
///       as new microblocks, the builder _needs_ to be able to keep the current clarity_tx "open"
pub struct StacksMicroblockBuilder<'a> {
    anchor_block: BlockHeaderHash,
    anchor_block_consensus_hash: ConsensusHash,
    anchor_block_height: u64,
    header_reader: StacksChainState,
    clarity_tx: Option<ClarityTx<'a>>,
    unconfirmed: bool,
    runtime: MicroblockMinerRuntime,
    settings: BlockBuilderSettings,
}

impl<'a> StacksMicroblockBuilder<'a> {
    pub fn new(
        anchor_block: BlockHeaderHash,
        anchor_block_consensus_hash: ConsensusHash,
        chainstate: &'a mut StacksChainState,
        burn_dbconn: &'a dyn BurnStateDB,
        settings: BlockBuilderSettings,
    ) -> Result<StacksMicroblockBuilder<'a>, Error> {
        let runtime = if let Some(unconfirmed_state) = chainstate.unconfirmed_state.as_ref() {
            MicroblockMinerRuntime::from(unconfirmed_state)
        } else {
            warn!("No unconfirmed state instantiated; cannot mine microblocks");
            return Err(Error::NoSuchBlockError);
        };

        let (header_reader, _) = chainstate.reopen()?;
        let anchor_block_height = StacksChainState::get_anchored_block_header_info(
            header_reader.db(),
            &anchor_block_consensus_hash,
            &anchor_block,
        )?
        .ok_or_else(|| {
            warn!(
                "No such block: {}/{}",
                &anchor_block_consensus_hash, &anchor_block
            );
            Error::NoSuchBlockError
        })?
        .block_height;

        // when we drop the miner, the underlying clarity instance will be rolled back
        chainstate.set_unconfirmed_dirty(true);

        // find parent block's execution cost
        let parent_index_hash =
            StacksBlockHeader::make_index_block_hash(&anchor_block_consensus_hash, &anchor_block);
        let cost_so_far =
            StacksChainState::get_stacks_block_anchored_cost(chainstate.db(), &parent_index_hash)?
                .ok_or(Error::NoSuchBlockError)?;

        // We need to open the chainstate _after_ any possible errors could occur, otherwise, we'd have opened
        //  the chainstate, but will lose the reference to the clarity_tx before the Drop handler for StacksMicroblockBuilder
        //  could take over.
        let mut clarity_tx = chainstate.block_begin(
            burn_dbconn,
            &anchor_block_consensus_hash,
            &anchor_block,
            &MINER_BLOCK_CONSENSUS_HASH,
            &MINER_BLOCK_HEADER_HASH,
        );

        debug!(
            "Begin microblock mining from {} from unconfirmed state with cost {:?}",
            &StacksBlockHeader::make_index_block_hash(&anchor_block_consensus_hash, &anchor_block),
            &cost_so_far
        );
        clarity_tx.reset_cost(cost_so_far);

        Ok(StacksMicroblockBuilder {
            anchor_block,
            anchor_block_consensus_hash,
            anchor_block_height,
            runtime: runtime,
            clarity_tx: Some(clarity_tx),
            header_reader,
            unconfirmed: false,
            settings: settings,
        })
    }

    /// Create a microblock miner off of the _unconfirmed_ chaintip, i.e., resuming construction of
    /// a microblock stream.
    pub fn resume_unconfirmed(
        chainstate: &'a mut StacksChainState,
        burn_dbconn: &'a dyn BurnStateDB,
        cost_so_far: &ExecutionCost,
        settings: BlockBuilderSettings,
    ) -> Result<StacksMicroblockBuilder<'a>, Error> {
        let runtime = if let Some(unconfirmed_state) = chainstate.unconfirmed_state.as_ref() {
            MicroblockMinerRuntime::from(unconfirmed_state)
        } else {
            warn!("No unconfirmed state instantiated; cannot mine microblocks");
            return Err(Error::NoSuchBlockError);
        };

        let (header_reader, _) = chainstate.reopen()?;
        let (anchored_consensus_hash, anchored_block_hash, anchored_block_height) =
            if let Some(unconfirmed) = chainstate.unconfirmed_state.as_ref() {
                let header_info =
                    StacksChainState::get_stacks_block_header_info_by_index_block_hash(
                        chainstate.db(),
                        &unconfirmed.confirmed_chain_tip,
                    )?
                    .ok_or_else(|| {
                        warn!(
                            "No such confirmed block {}",
                            &unconfirmed.confirmed_chain_tip
                        );
                        Error::NoSuchBlockError
                    })?;
                (
                    header_info.consensus_hash,
                    header_info.anchored_header.block_hash(),
                    header_info.block_height,
                )
            } else {
                // unconfirmed state needs to be initialized
                debug!("Unconfirmed chainstate not initialized");
                return Err(Error::NoSuchBlockError)?;
            };

        let mut clarity_tx = chainstate.begin_unconfirmed(burn_dbconn).ok_or_else(|| {
            warn!(
                "Failed to begin-unconfirmed on {}/{}",
                &anchored_consensus_hash, &anchored_block_hash
            );
            Error::NoSuchBlockError
        })?;

        debug!(
            "Resume microblock mining from {} from unconfirmed state with cost {:?}",
            &StacksBlockHeader::make_index_block_hash(
                &anchored_consensus_hash,
                &anchored_block_hash
            ),
            cost_so_far
        );
        clarity_tx.reset_cost(cost_so_far.clone());

        Ok(StacksMicroblockBuilder {
            anchor_block: anchored_block_hash,
            anchor_block_consensus_hash: anchored_consensus_hash,
            anchor_block_height: anchored_block_height,
            runtime: runtime,
            clarity_tx: Some(clarity_tx),
            header_reader,
            unconfirmed: true,
            settings: settings,
        })
    }

    fn make_next_microblock(
        &mut self,
        txs: Vec<StacksTransaction>,
        miner_key: &Secp256k1PrivateKey,
    ) -> Result<StacksMicroblock, Error> {
        let miner_pubkey_hash =
            Hash160::from_node_public_key(&StacksPublicKey::from_private(miner_key));
        if txs.len() == 0 {
            return Err(Error::NoTransactionsToMine);
        }

        let txid_vecs = txs.iter().map(|tx| tx.txid().as_bytes().to_vec()).collect();

        let merkle_tree = MerkleTree::<Sha512Trunc256Sum>::new(&txid_vecs);
        let tx_merkle_root = merkle_tree.root();
        let mut next_microblock_header =
            if let Some(ref prev_microblock) = self.runtime.prev_microblock_header {
                StacksMicroblockHeader::from_parent_unsigned(prev_microblock, &tx_merkle_root)
                    .ok_or(Error::MicroblockStreamTooLongError)?
            } else {
                // .prev_block is the hash of the parent anchored block
                StacksMicroblockHeader::first_unsigned(&self.anchor_block, &tx_merkle_root)
            };

        next_microblock_header.sign(miner_key).unwrap();
        next_microblock_header.verify(&miner_pubkey_hash).unwrap();

        self.runtime.prev_microblock_header = Some(next_microblock_header.clone());

        let microblock = StacksMicroblock {
            header: next_microblock_header,
            txs: txs,
        };

        info!(
            "Miner: Created microblock block {} (seq={}) off of {}/{}: {} transaction(s)",
            microblock.block_hash(),
            microblock.header.sequence,
            self.anchor_block_consensus_hash,
            self.anchor_block,
            microblock.txs.len()
        );
        Ok(microblock)
    }

    /// Mine the next transaction into a microblock.
    /// Returns Some(StacksTransactionReceipt) or None if the transaction was
    /// or was not mined into this microblock.
    fn mine_next_transaction(
        clarity_tx: &mut ClarityTx<'a>,
        tx: StacksTransaction,
        tx_len: u64,
        considered: &mut HashSet<Txid>,
        bytes_so_far: u64,
    ) -> Result<Option<StacksTransactionReceipt>, Error> {
        if tx.anchor_mode != TransactionAnchorMode::OffChainOnly
            && tx.anchor_mode != TransactionAnchorMode::Any
        {
            return Ok(None);
        }
        if considered.contains(&tx.txid()) {
            return Ok(None);
        } else {
            considered.insert(tx.txid());
        }
        if bytes_so_far + tx_len >= MAX_EPOCH_SIZE.into() {
            info!(
                "Adding microblock tx {} would exceed epoch data size",
                &tx.txid()
            );
            return Ok(None);
        }
        let quiet = !cfg!(test);
        match StacksChainState::process_transaction(clarity_tx, &tx, quiet) {
            Ok((_, receipt)) => return Ok(Some(receipt)),
            Err(e) => match e {
                Error::CostOverflowError(cost_before, cost_after, total_budget) => {
                    // note: this path _does_ not perform the tx block budget % heuristic,
                    //  because this code path is not directly called with a mempool handle.
                    warn!(
                        "Transaction {} reached block cost {}; budget was {}",
                        tx.txid(),
                        &cost_after,
                        &total_budget
                    );
                    clarity_tx.reset_cost(cost_before);
                }
                _ => {
                    warn!("Error processing TX {}: {}", tx.txid(), e);
                }
            },
        }
        return Ok(None);
    }

    /// NOTE: this is only used in integration tests.
    pub fn mine_next_microblock_from_txs(
        &mut self,
        txs_and_lens: Vec<(StacksTransaction, u64)>,
        miner_key: &Secp256k1PrivateKey,
    ) -> Result<StacksMicroblock, Error> {
        let mut txs_included = vec![];

        let mut clarity_tx = self
            .clarity_tx
            .take()
            .expect("Microblock already open and processing");

        let mut considered = self
            .runtime
            .considered
            .take()
            .expect("Microblock already open and processing");

        let mut bytes_so_far = self.runtime.bytes_so_far;
        let mut num_txs = self.runtime.num_mined;

        let mut result = Ok(());
        for (tx, tx_len) in txs_and_lens.into_iter() {
            match StacksMicroblockBuilder::mine_next_transaction(
                &mut clarity_tx,
                tx.clone(),
                tx_len,
                &mut considered,
                bytes_so_far,
            ) {
                Ok(Some(_)) => {
                    test_debug!("Include tx {} in microblock", tx.txid());
                    bytes_so_far += tx_len;
                    num_txs += 1;
                    txs_included.push(tx);
                }
                Ok(None) => {
                    test_debug!("Exclude tx {} from microblock", tx.txid());
                    continue;
                }
                Err(e) => {
                    result = Err(e);
                    break;
                }
            }
        }

        // do fault injection
        if self.runtime.disable_bytes_check {
            warn!("Fault injection: disabling miner limit on microblock stream size");
            bytes_so_far = 0;
        }
        if self.runtime.disable_cost_check {
            warn!("Fault injection: disabling miner limit on microblock runtime cost");
            clarity_tx.reset_cost(ExecutionCost::zero());
        }

        self.runtime.bytes_so_far = bytes_so_far;
        self.clarity_tx.replace(clarity_tx);
        self.runtime.considered.replace(considered);
        self.runtime.num_mined = num_txs;

        match result {
            Err(Error::BlockTooBigError) => {
                info!("Block size budget reached with microblocks");
            }
            Err(e) => {
                warn!("Error producing microblock: {}", e);
                return Err(e);
            }
            _ => {}
        }

        return self.make_next_microblock(txs_included, miner_key);
    }

    pub fn mine_next_microblock(
        &mut self,
        mem_pool: &mut MemPoolDB,
        miner_key: &Secp256k1PrivateKey,
    ) -> Result<StacksMicroblock, Error> {
        let mut txs_included = vec![];
        let mempool_settings = self.settings.mempool_settings.clone();

        let mut clarity_tx = self
            .clarity_tx
            .take()
            .expect("Microblock already open and processing");

        let mut considered = self
            .runtime
            .considered
            .take()
            .expect("Microblock already open and processing");

        let mut bytes_so_far = self.runtime.bytes_so_far;
        let mut num_txs = self.runtime.num_mined;
        let mut num_selected = 0;
        let deadline = get_epoch_time_ms() + (self.settings.max_miner_time_ms as u128);

        mem_pool.reset_last_known_nonces()?;
        let stacks_epoch_id = clarity_tx.get_epoch();
        let block_limit = clarity_tx
            .block_limit()
            .expect("No block limit found for clarity_tx.");
        mem_pool.estimate_tx_rates(100, &block_limit, &stacks_epoch_id)?;

        debug!(
            "Microblock transaction selection begins (child of {}), bytes so far: {}",
            &self.anchor_block, bytes_so_far
        );
        let result = {
            let mut intermediate_result;
            loop {
                let mut num_added = 0;
                intermediate_result = mem_pool.iterate_candidates(
                    &mut clarity_tx,
                    self.anchor_block_height,
                    mempool_settings.clone(),
                    |clarity_tx, to_consider, estimator| {
                        let mempool_tx = &to_consider.tx;
                        let update_estimator = to_consider.update_estimate;

                        if get_epoch_time_ms() >= deadline {
                            debug!(
                                "Microblock miner deadline exceeded ({} ms)",
                                self.settings.max_miner_time_ms
                            );
                            return Ok(false);
                        }

                        match StacksMicroblockBuilder::mine_next_transaction(
                            clarity_tx,
                            mempool_tx.tx.clone(),
                            mempool_tx.metadata.len,
                            &mut considered,
                            bytes_so_far,
                        ) {
                            Ok(Some(receipt)) => {
                                bytes_so_far += mempool_tx.metadata.len;

                                if update_estimator {
                                    if let Err(e) = estimator.notify_event(
                                        &mempool_tx.tx.payload,
                                        &receipt.execution_cost,
                                        &block_limit,
                                        &stacks_epoch_id,
                                    ) {
                                        warn!("Error updating estimator";
                                              "txid" => %mempool_tx.metadata.txid,
                                              "error" => ?e);
                                    }
                                }

                                debug!(
                                    "Include tx {} ({}) in microblock",
                                    mempool_tx.tx.txid(),
                                    mempool_tx.tx.payload.name()
                                );
                                txs_included.push(mempool_tx.tx.clone());
                                num_txs += 1;
                                num_added += 1;
                                num_selected += 1;
                                Ok(true)
                            }
                            Ok(None) => Ok(true), // keep iterating
                            Err(e) => Err(e),
                        }
                    },
                );

                if intermediate_result.is_err() {
                    break;
                }

                if num_added == 0 {
                    break;
                }
            }
            intermediate_result
        };
        debug!(
            "Microblock transaction selection finished (child of {}); {} transactions selected",
            &self.anchor_block, num_selected
        );

        // do fault injection
        if self.runtime.disable_bytes_check {
            warn!("Fault injection: disabling miner limit on microblock stream size");
            bytes_so_far = 0;
        }
        if self.runtime.disable_cost_check {
            warn!("Fault injection: disabling miner limit on microblock runtime cost");
            clarity_tx.reset_cost(ExecutionCost::zero());
        }

        self.runtime.bytes_so_far = bytes_so_far;
        self.clarity_tx.replace(clarity_tx);
        self.runtime.considered.replace(considered);
        self.runtime.num_mined = num_txs;

        match result {
            Ok(_) => {}
            Err(Error::BlockTooBigError) => {
                info!("Block size budget reached with microblocks");
            }
            Err(e) => {
                warn!("Error producing microblock: {}", e);
                return Err(e);
            }
        }

        return self.make_next_microblock(txs_included, miner_key);
    }

    pub fn get_bytes_so_far(&self) -> u64 {
        self.runtime.bytes_so_far
    }

    pub fn get_cost_so_far(&self) -> Option<ExecutionCost> {
        self.clarity_tx.as_ref().map(|tx| tx.cost_so_far())
    }
}

impl<'a> Drop for StacksMicroblockBuilder<'a> {
    fn drop(&mut self) {
        debug!(
            "Drop StacksMicroblockBuilder";
            "chain tip" => %&self.runtime.tip,
            "txs mined off tip" => &self.runtime.considered.as_ref().map(|x| x.len()).unwrap_or(0),
            "txs added" => self.runtime.num_mined,
            "bytes so far" => self.runtime.bytes_so_far,
            "cost so far" => &format!("{:?}", &self.get_cost_so_far())
        );
        self.clarity_tx
            .take()
            .expect("Attempted to reclose closed microblock builder")
            .rollback_block()
    }
}

impl StacksBlockBuilder {
    fn from_parent_pubkey_hash(
        miner_id: usize,
        parent_chain_tip: &StacksHeaderInfo,
        total_work: &StacksWorkScore,
        proof: &VRFProof,
        pubkh: Hash160,
    ) -> StacksBlockBuilder {
        let header = StacksBlockHeader::from_parent_empty(
            &parent_chain_tip.anchored_header,
            parent_chain_tip.microblock_tail.as_ref(),
            total_work,
            proof,
            &pubkh,
        );

        let mut header_bytes = vec![];
        header
            .consensus_serialize(&mut header_bytes)
            .expect("FATAL: failed to serialize to vec");
        let bytes_so_far = header_bytes.len() as u64;

        StacksBlockBuilder {
            chain_tip: parent_chain_tip.clone(),
            txs: vec![],
            micro_txs: vec![],
            total_anchored_fees: 0,
            total_confirmed_streamed_fees: 0,
            total_streamed_fees: 0,
            bytes_so_far: bytes_so_far,
            anchored_done: false,
            parent_consensus_hash: parent_chain_tip.consensus_hash.clone(),
            parent_header_hash: header.parent_block.clone(),
            header: header,
            parent_microblock_hash: parent_chain_tip
                .microblock_tail
                .as_ref()
                .map(|ref hdr| hdr.block_hash()),
            prev_microblock_header: StacksMicroblockHeader::first_unsigned(
                &EMPTY_MICROBLOCK_PARENT_HASH,
                &Sha512Trunc256Sum([0u8; 32]),
            ), // will be updated
            miner_privkey: StacksPrivateKey::new(), // caller should overwrite this, or refrain from mining microblocks
            miner_payouts: None,
            miner_id: miner_id,
        }
    }

    pub fn from_parent(
        miner_id: usize,
        parent_chain_tip: &StacksHeaderInfo,
        total_work: &StacksWorkScore,
        proof: &VRFProof,
        microblock_privkey: &StacksPrivateKey,
    ) -> StacksBlockBuilder {
        let mut pubk = StacksPublicKey::from_private(microblock_privkey);
        pubk.set_compressed(true);
        let pubkh = Hash160::from_node_public_key(&pubk);

        let mut builder = StacksBlockBuilder::from_parent_pubkey_hash(
            miner_id,
            parent_chain_tip,
            total_work,
            proof,
            pubkh,
        );
        builder.miner_privkey = microblock_privkey.clone();
        builder
    }

    fn first_pubkey_hash(
        miner_id: usize,
        genesis_consensus_hash: &ConsensusHash,
        genesis_burn_header_hash: &BurnchainHeaderHash,
        genesis_burn_header_height: u32,
        genesis_burn_header_timestamp: u64,
        proof: &VRFProof,
        pubkh: Hash160,
    ) -> StacksBlockBuilder {
        let genesis_chain_tip = StacksHeaderInfo {
            anchored_header: StacksBlockHeader::genesis_block_header(),
            microblock_tail: None,
            block_height: 0,
            index_root: TrieHash([0u8; 32]),
            consensus_hash: genesis_consensus_hash.clone(),
            burn_header_hash: genesis_burn_header_hash.clone(),
            burn_header_timestamp: genesis_burn_header_timestamp,
            burn_header_height: genesis_burn_header_height,
            anchored_block_size: 0,
        };

        let mut builder = StacksBlockBuilder::from_parent_pubkey_hash(
            miner_id,
            &genesis_chain_tip,
            &StacksWorkScore::initial(),
            proof,
            pubkh,
        );
        builder.header.parent_block = EMPTY_MICROBLOCK_PARENT_HASH.clone();
        builder
    }

    pub fn first(
        miner_id: usize,
        genesis_consensus_hash: &ConsensusHash,
        genesis_burn_header_hash: &BurnchainHeaderHash,
        genesis_burn_header_height: u32,
        genesis_burn_header_timestamp: u64,
        proof: &VRFProof,
        microblock_privkey: &StacksPrivateKey,
    ) -> StacksBlockBuilder {
        let mut pubk = StacksPublicKey::from_private(microblock_privkey);
        pubk.set_compressed(true);
        let pubkh = Hash160::from_node_public_key(&pubk);

        let mut builder = StacksBlockBuilder::first_pubkey_hash(
            miner_id,
            genesis_consensus_hash,
            genesis_burn_header_hash,
            genesis_burn_header_height,
            genesis_burn_header_timestamp,
            proof,
            pubkh,
        );
        builder.miner_privkey = microblock_privkey.clone();
        builder
    }

    /// Assign the block parent
    pub fn set_parent_block(&mut self, parent_block_hash: &BlockHeaderHash) -> () {
        self.header.parent_block = parent_block_hash.clone();
    }

    /// Assign the anchored block's parent microblock (used for testing orphaning)
    pub fn set_parent_microblock(
        &mut self,
        parent_mblock_hash: &BlockHeaderHash,
        parent_mblock_seq: u16,
    ) -> () {
        self.header.parent_microblock = parent_mblock_hash.clone();
        self.header.parent_microblock_sequence = parent_mblock_seq;
    }

    /// Set the block header's public key hash
    pub fn set_microblock_pubkey_hash(&mut self, pubkh: Hash160) -> bool {
        if self.anchored_done {
            // too late
            return false;
        }

        self.header.microblock_pubkey_hash = pubkh;
        return true;
    }

    /// Reset measured costs and fees
    pub fn reset_costs(&mut self) -> () {
        self.total_anchored_fees = 0;
        self.total_confirmed_streamed_fees = 0;
        self.total_streamed_fees = 0;
    }

    /// Append a transaction if doing so won't exceed the epoch data size.
    /// Errors out if we exceed budget, or the transaction is invalid.
    pub fn try_mine_tx(
        &mut self,
        clarity_tx: &mut ClarityTx,
        tx: &StacksTransaction,
    ) -> Result<(), Error> {
        let tx_len = tx.tx_len();
        self.try_mine_tx_with_len(clarity_tx, tx, tx_len, &BlockLimitFunction::NO_LIMIT_HIT)
            .map(|_| ())
    }

    /// Append a transaction if doing so won't exceed the epoch data size.
    /// Errors out if we exceed budget, or the transaction is invalid.
    fn try_mine_tx_with_len(
        &mut self,
        clarity_tx: &mut ClarityTx,
        tx: &StacksTransaction,
        tx_len: u64,
        limit_behavior: &BlockLimitFunction,
    ) -> Result<StacksTransactionReceipt, Error> {
        if self.bytes_so_far + tx_len >= MAX_EPOCH_SIZE.into() {
            return Err(Error::BlockTooBigError);
        }

        match limit_behavior {
            BlockLimitFunction::CONTRACT_LIMIT_HIT => {
                match &tx.payload {
                    TransactionPayload::ContractCall(cc) => {
                        // once we've hit the runtime limit once, allow boot code contract calls, but do not try to eval
                        //   other contract calls
                        if !cc.address.is_boot_code_addr() {
                            return Err(Error::StacksTransactionSkipped);
                        }
                    }
                    TransactionPayload::SmartContract(_) => {
                        return Err(Error::StacksTransactionSkipped)
                    }
                    _ => {}
                }
            }
            BlockLimitFunction::LIMIT_REACHED => return Err(Error::StacksTransactionSkipped),
            BlockLimitFunction::NO_LIMIT_HIT => {}
        };

        let quiet = !cfg!(test);
        let receipt = if !self.anchored_done {
            // building up the anchored blocks
            if tx.anchor_mode != TransactionAnchorMode::OnChainOnly
                && tx.anchor_mode != TransactionAnchorMode::Any
            {
                return Err(Error::InvalidStacksTransaction(
                    "Invalid transaction anchor mode for anchored data".to_string(),
                    false,
                ));
            }

            let (fee, receipt) = StacksChainState::process_transaction(clarity_tx, tx, quiet)
                .map_err(|e| match e {
                    Error::CostOverflowError(cost_before, cost_after, total_budget) => {
                        clarity_tx.reset_cost(cost_before.clone());
                        if total_budget.proportion_largest_dimension(&cost_before) < TX_BLOCK_LIMIT_PROPORTION_HEURISTIC {
                            warn!(
                                "Transaction {} consumed over {}% of block budget, marking as invalid; budget was {}",
                                tx.txid(),
                                100 - TX_BLOCK_LIMIT_PROPORTION_HEURISTIC,
                                &total_budget
                            );
                            Error::TransactionTooBigError
                        } else {
                            warn!(
                                "Transaction {} reached block cost {}; budget was {}",
                                tx.txid(),
                                &cost_after,
                                &total_budget
                            );
                            Error::BlockTooBigError
                        }
                    }
                    _ => e,
                })?;

            info!("Include tx";
                  "tx" => %tx.txid(),
                  "payload" => tx.payload.name(),
                  "origin" => %tx.origin_address());

            // save
            self.txs.push(tx.clone());
            self.total_anchored_fees += fee;

            receipt
        } else {
            // building up the microblocks
            if tx.anchor_mode != TransactionAnchorMode::OffChainOnly
                && tx.anchor_mode != TransactionAnchorMode::Any
            {
                return Err(Error::InvalidStacksTransaction(
                    "Invalid transaction anchor mode for streamed data".to_string(),
                    false,
                ));
            }

            let (fee, receipt) = StacksChainState::process_transaction(clarity_tx, tx, quiet)
                .map_err(|e| match e {
                    Error::CostOverflowError(cost_before, cost_after, total_budget) => {
                        clarity_tx.reset_cost(cost_before.clone());
                        if total_budget.proportion_largest_dimension(&cost_before) < TX_BLOCK_LIMIT_PROPORTION_HEURISTIC {
                            warn!(
                                "Transaction {} consumed over {}% of block budget, marking as invalid; budget was {}",
                                tx.txid(),
                                100 - TX_BLOCK_LIMIT_PROPORTION_HEURISTIC,
                                &total_budget
                            );
                            Error::TransactionTooBigError
                        } else {
                            warn!(
                                "Transaction {} reached block cost {}; budget was {}",
                                tx.txid(),
                                &cost_after,
                                &total_budget
                            );
                            Error::BlockTooBigError
                        }
                    }
                    _ => e,
                })?;

            debug!(
                "Include tx {} ({}) in microblock",
                tx.txid(),
                tx.payload.name()
            );

            // save
            self.micro_txs.push(tx.clone());
            self.total_streamed_fees += fee;

            receipt
        };

        self.bytes_so_far += tx_len;
        Ok(receipt)
    }

    /// Append a transaction if doing so won't exceed the epoch data size.
    /// Does not check for errors
    #[cfg(test)]
    pub fn force_mine_tx<'a>(
        &mut self,
        clarity_tx: &mut ClarityTx<'a>,
        tx: &StacksTransaction,
    ) -> Result<(), Error> {
        let mut tx_bytes = vec![];
        tx.consensus_serialize(&mut tx_bytes)
            .map_err(Error::CodecError)?;
        let tx_len = tx_bytes.len() as u64;

        if self.bytes_so_far + tx_len >= MAX_EPOCH_SIZE.into() {
            warn!(
                "Epoch size is {} >= {}",
                self.bytes_so_far + tx_len,
                MAX_EPOCH_SIZE
            );
        }

        let quiet = !cfg!(test);
        if !self.anchored_done {
            // save
            match StacksChainState::process_transaction(clarity_tx, tx, quiet) {
                Ok((fee, receipt)) => {
                    self.total_anchored_fees += fee;
                }
                Err(e) => {
                    warn!("Invalid transaction {} in anchored block, but forcing inclusion (error: {:?})", &tx.txid(), &e);
                }
            }

            self.txs.push(tx.clone());
        } else {
            match StacksChainState::process_transaction(clarity_tx, tx, quiet) {
                Ok((fee, receipt)) => {
                    self.total_streamed_fees += fee;
                }
                Err(e) => {
                    warn!(
                        "Invalid transaction {} in microblock, but forcing inclusion (error: {:?})",
                        &tx.txid(),
                        &e
                    );
                }
            }

            self.micro_txs.push(tx.clone());
        }

        self.bytes_so_far += tx_len;
        Ok(())
    }

    pub fn finalize_block(&mut self, clarity_tx: &mut ClarityTx) -> StacksBlock {
        // done!  Calculate state root and tx merkle root
        let txid_vecs = self
            .txs
            .iter()
            .map(|tx| tx.txid().as_bytes().to_vec())
            .collect();

        let merkle_tree = MerkleTree::<Sha512Trunc256Sum>::new(&txid_vecs);
        let tx_merkle_root = merkle_tree.root();
        let state_root_hash = clarity_tx.get_root_hash();

        self.header.tx_merkle_root = tx_merkle_root;
        self.header.state_index_root = state_root_hash;

        let block = StacksBlock {
            header: self.header.clone(),
            txs: self.txs.clone(),
        };

        self.prev_microblock_header = StacksMicroblockHeader::first_unsigned(
            &block.block_hash(),
            &Sha512Trunc256Sum([0u8; 32]),
        );

        self.prev_microblock_header.prev_block = block.block_hash();
        self.anchored_done = true;

        test_debug!(
            "\n\nMiner {}: Mined anchored block {}, {} transactions, state root is {}\n",
            self.miner_id,
            block.block_hash(),
            block.txs.len(),
            state_root_hash
        );

        info!(
            "Miner: mined anchored block {} height {} with {} txs, parent block {}, parent microblock {} ({}), state root = {}",
            block.block_hash(),
            block.header.total_work.work,
            block.txs.len(),
            &self.header.parent_block,
            &self.header.parent_microblock,
            self.header.parent_microblock_sequence,
            state_root_hash
        );

        block
    }

    /// Finish building the anchored block.
    /// TODO: expand to deny mining a block whose anchored static checks fail (and allow the caller
    /// to disable this, in order to test mining invalid blocks)
    /// Returns: stacks block
    pub fn mine_anchored_block(&mut self, clarity_tx: &mut ClarityTx) -> StacksBlock {
        assert!(!self.anchored_done);
        StacksChainState::finish_block(
            clarity_tx,
            self.miner_payouts.clone(),
            self.header.total_work.work as u32,
            self.header.microblock_pubkey_hash,
        )
        .expect("FATAL: call to `finish_block` failed");
        self.finalize_block(clarity_tx)
    }

    /// Cut the next microblock.
    pub fn mine_next_microblock<'a>(&mut self) -> Result<StacksMicroblock, Error> {
        let txid_vecs = self
            .micro_txs
            .iter()
            .map(|tx| tx.txid().as_bytes().to_vec())
            .collect();

        let merkle_tree = MerkleTree::<Sha512Trunc256Sum>::new(&txid_vecs);
        let tx_merkle_root = merkle_tree.root();
        let mut next_microblock_header =
            if self.prev_microblock_header.tx_merkle_root == Sha512Trunc256Sum([0u8; 32]) {
                // .prev_block is the hash of the parent anchored block
                StacksMicroblockHeader::first_unsigned(
                    &self.prev_microblock_header.prev_block,
                    &tx_merkle_root,
                )
            } else {
                StacksMicroblockHeader::from_parent_unsigned(
                    &self.prev_microblock_header,
                    &tx_merkle_root,
                )
                .ok_or(Error::MicroblockStreamTooLongError)?
            };

        test_debug!("Sign with {}", self.miner_privkey.to_hex());

        next_microblock_header.sign(&self.miner_privkey).unwrap();
        next_microblock_header
            .verify(&self.header.microblock_pubkey_hash)
            .unwrap();

        self.prev_microblock_header = next_microblock_header.clone();

        let microblock = StacksMicroblock {
            header: next_microblock_header,
            txs: self.micro_txs.clone(),
        };

        self.micro_txs.clear();

        test_debug!(
            "\n\nMiner {}: Mined microblock block {} (seq={}): {} transaction(s)\n",
            self.miner_id,
            microblock.block_hash(),
            microblock.header.sequence,
            microblock.txs.len()
        );
        Ok(microblock)
    }

    fn load_parent_microblocks(
        &mut self,
        chainstate: &mut StacksChainState,
        parent_consensus_hash: &ConsensusHash,
        parent_header_hash: &BlockHeaderHash,
        parent_index_hash: &StacksBlockId,
    ) -> Result<Vec<StacksMicroblock>, Error> {
        if let Some(microblock_parent_hash) = self.parent_microblock_hash.as_ref() {
            // load up a microblock fork
            let microblocks = StacksChainState::load_microblock_stream_fork(
                &chainstate.db(),
                &parent_consensus_hash,
                &parent_header_hash,
                &microblock_parent_hash,
            )?
            .ok_or(Error::NoSuchBlockError)?;

            Ok(microblocks)
        } else {
            // apply all known parent microblocks before beginning our tenure
            let (parent_microblocks, _) =
                match StacksChainState::load_descendant_staging_microblock_stream_with_poison(
                    &chainstate.db(),
                    &parent_index_hash,
                    0,
                    u16::MAX,
                )? {
                    Some(x) => x,
                    None => (vec![], None),
                };
            Ok(parent_microblocks)
        }
    }

    /// This function should be called before `epoch_begin`.
    /// It loads the parent microblock stream, sets the parent microblock, and returns
    /// data necessary for `epoch_begin`.
    /// Returns chainstate transaction, clarity instance, burnchain header hash
    /// of the burn tip, burn tip height + 1, the parent microblock stream,
    /// the parent consensus hash, the parent header hash, and a bool
    /// representing whether the network is mainnet or not.
    pub fn pre_epoch_begin<'a>(
        &mut self,
        chainstate: &'a mut StacksChainState,
        burn_dbconn: &'a SortitionDBConn,
    ) -> Result<MinerEpochInfo<'a>, Error> {
        debug!(
            "Miner epoch begin";
            "miner" => %self.miner_id,
            "chain_tip" => %format!("{}/{}", self.chain_tip.consensus_hash,
                                    self.header.parent_block)
        );

        if let Some((ref _miner_payout, ref _user_payouts, ref _parent_reward)) = self.miner_payouts
        {
            test_debug!(
                "Miner payout to process: {:?}; user payouts: {:?}; parent payout: {:?}",
                _miner_payout,
                _user_payouts,
                _parent_reward
            );
        }

        let parent_index_hash = StacksBlockHeader::make_index_block_hash(
            &self.parent_consensus_hash,
            &self.parent_header_hash,
        );

        let burn_tip = SortitionDB::get_canonical_chain_tip_bhh(burn_dbconn.conn())?;
        let burn_tip_height =
            SortitionDB::get_canonical_burn_chain_tip(burn_dbconn.conn())?.block_height as u32;

        let parent_microblocks = if StacksChainState::block_crosses_epoch_boundary(
            chainstate.db(),
            &self.parent_consensus_hash,
            &self.parent_header_hash,
        )? {
            info!("Descendant of {}/{} will NOT confirm any microblocks, since it will cross an epoch boundary", &self.parent_consensus_hash, &self.parent_header_hash);
            vec![]
        } else {
            match self.load_parent_microblocks(
                chainstate,
                &self.parent_consensus_hash.clone(),
                &self.parent_header_hash.clone(),
                &parent_index_hash,
            ) {
                Ok(x) => x,
                Err(e) => {
                    warn!("Miner failed to load parent microblock, mining without parent microblock tail";
                              "parent_block_hash" => %self.parent_header_hash,
                              "parent_index_hash" => %parent_index_hash,
                              "parent_consensus_hash" => %self.parent_consensus_hash,
                              "parent_microblock_hash" => match self.parent_microblock_hash.as_ref() {
                                  Some(x) => format!("Some({})", x.to_string()),
                                  None => "None".to_string(),
                              },
                              "error" => ?e);
                    vec![]
                }
            }
        };

        debug!(
            "Descendant of {}/{} confirms {} microblock(s)",
<<<<<<< HEAD
            &parent_consensus_hash,
            &parent_header_hash,
            parent_microblocks.len()
        );

        let burn_tip = SortitionDB::get_canonical_chain_tip_bhh(burn_dbconn.conn())?;
        let burn_tip_height =
            SortitionDB::get_canonical_burn_chain_tip(burn_dbconn.conn())?.block_height as u32;
        let stacking_burn_ops = SortitionDB::get_stack_stx_ops(burn_dbconn.conn(), &burn_tip)?;
        let transfer_burn_ops = SortitionDB::get_transfer_stx_ops(burn_dbconn.conn(), &burn_tip)?;

        let parent_block_cost_opt = if parent_microblocks.is_empty() {
            None
        } else {
            StacksChainState::get_stacks_block_anchored_cost(chainstate.db(), &parent_index_hash)?
        };

        let mut tx = chainstate.block_begin(
            burn_dbconn,
            &parent_consensus_hash,
            &parent_header_hash,
            &new_consensus_hash,
            &new_block_hash,
        );

        let matured_miner_rewards_opt = StacksChainState::find_mature_miner_rewards(
            &mut tx,
            &self.chain_tip,
            latest_matured_miners,
            matured_miner_parent,
        )?;

        self.miner_payouts =
            matured_miner_rewards_opt.map(|(miner, users, parent, _)| (miner, users, parent));

        debug!(
            "Miner {}: Apply {} parent microblocks",
            self.miner_id,
=======
            &self.parent_consensus_hash,
            &self.parent_header_hash,
>>>>>>> 194a5b84
            parent_microblocks.len()
        );

        if parent_microblocks.len() == 0 {
            self.set_parent_microblock(&EMPTY_MICROBLOCK_PARENT_HASH, 0);
        } else {
            let num_mblocks = parent_microblocks.len();
            let last_mblock_hdr = parent_microblocks[num_mblocks - 1].header.clone();
            self.set_parent_microblock(&last_mblock_hdr.block_hash(), last_mblock_hdr.sequence);
        };

        let mainnet = chainstate.config().mainnet;

        let (chainstate_tx, clarity_instance) = chainstate.chainstate_tx_begin()?;

        Ok(MinerEpochInfo {
            chainstate_tx,
            clarity_instance,
            burn_tip,
            burn_tip_height: burn_tip_height + 1,
            parent_microblocks,
            mainnet,
        })
    }

    /// Begin mining an epoch's transactions.
    /// Returns an open ClarityTx for mining the block, as well as the ExecutionCost of any confirmed
    ///  microblocks.
    /// NOTE: even though we don't yet know the block hash, the Clarity VM ensures that a
    /// transaction can't query information about the _current_ block (i.e. information that is not
    /// yet known).
    /// This function was separated from `pre_epoch_begin` because something "higher" than `epoch_begin`
    /// must own `ChainstateTx` and `ClarityInstance`, which are borrowed to construct the
    /// returned ClarityTx object.
    pub fn epoch_begin<'a, 'b>(
        &mut self,
        burn_dbconn: &'a SortitionDBConn,
        info: &'b mut MinerEpochInfo<'a>,
    ) -> Result<(ClarityTx<'b>, ExecutionCost), Error> {
        let SetupBlockResult {
            clarity_tx,
            microblock_execution_cost,
            microblock_fees,
            matured_miner_rewards_opt,
            ..
        } = StacksChainState::setup_block(
            &mut info.chainstate_tx,
            info.clarity_instance,
            burn_dbconn,
            burn_dbconn.conn(),
            &self.chain_tip,
            info.burn_tip,
            info.burn_tip_height,
            self.parent_consensus_hash,
            self.parent_header_hash,
            &info.parent_microblocks,
            info.mainnet,
            Some(self.miner_id),
        )?;
        self.miner_payouts =
            matured_miner_rewards_opt.map(|(miner, users, parent, _)| (miner, users, parent));
        self.total_confirmed_streamed_fees += microblock_fees as u64;

        Ok((clarity_tx, microblock_execution_cost))
    }

    /// Finish up mining an epoch's transactions
    pub fn epoch_finish(self, tx: ClarityTx) -> ExecutionCost {
        let new_consensus_hash = MINER_BLOCK_CONSENSUS_HASH.clone();
        let new_block_hash = MINER_BLOCK_HEADER_HASH.clone();

        let index_block_hash =
            StacksBlockHeader::make_index_block_hash(&new_consensus_hash, &new_block_hash);

        // clear out the block trie we just created, so the block validator logic doesn't step all
        // over it.
        //        let moved_name = format!("{}.mined", index_block_hash);

        // write out the trie...
        let consumed = tx.commit_mined_block(&index_block_hash);

        test_debug!(
            "\n\nMiner {}: Finished mining child of {}/{}. Trie is in mined_blocks table.\n",
            self.miner_id,
            self.chain_tip.consensus_hash,
            self.chain_tip.anchored_header.block_hash()
        );

        consumed
    }

    /// Unconditionally build an anchored block from a list of transactions.
    ///  Used in test cases
    #[cfg(test)]
    pub fn make_anchored_block_from_txs(
        mut builder: StacksBlockBuilder,
        chainstate_handle: &StacksChainState,
        burn_dbconn: &SortitionDBConn,
        mut txs: Vec<StacksTransaction>,
    ) -> Result<(StacksBlock, u64, ExecutionCost), Error> {
        debug!("Build anchored block from {} transactions", txs.len());
<<<<<<< HEAD
        let (mut chainstate, _) = chainstate_handle.reopen()?; // used for processing a block up to the given limit
        let (mut epoch_tx, _) = builder.epoch_begin(&mut chainstate, burn_dbconn)?;
=======
        let (mut chainstate, _) = chainstate_handle.reopen()?;
        let mut miner_epoch_info = builder.pre_epoch_begin(&mut chainstate, burn_dbconn)?;
        let (mut epoch_tx, _) = builder.epoch_begin(burn_dbconn, &mut miner_epoch_info)?;
>>>>>>> 194a5b84
        for tx in txs.drain(..) {
            match builder.try_mine_tx(&mut epoch_tx, &tx) {
                Ok(_) => {
                    debug!("Included {}", &tx.txid());
                }
                Err(Error::BlockTooBigError) => {
                    // done mining -- our execution budget is exceeded.
                    // Make the block from the transactions we did manage to get
                    debug!("Block budget exceeded on tx {}", &tx.txid());
                }
                Err(Error::InvalidStacksTransaction(_emsg, true)) => {
                    // if we have an invalid transaction that was quietly ignored, don't warn here either
                    test_debug!(
                        "Failed to apply tx {}: InvalidStacksTransaction '{:?}'",
                        &tx.txid(),
                        &_emsg
                    );
                    continue;
                }
                Err(e) => {
                    warn!("Failed to apply tx {}: {:?}", &tx.txid(), &e);
                    continue;
                }
            }
        }
        let block = builder.mine_anchored_block(&mut epoch_tx);
        let size = builder.bytes_so_far;
        let cost = builder.epoch_finish(epoch_tx);
        Ok((block, size, cost))
    }

    /// Create a block builder for mining
    pub fn make_block_builder(
        mainnet: bool,
        stacks_parent_header: &StacksHeaderInfo,
        proof: VRFProof,
        total_burn: u64,
        pubkey_hash: Hash160,
    ) -> Result<StacksBlockBuilder, Error> {
        let builder = if stacks_parent_header.consensus_hash == FIRST_BURNCHAIN_CONSENSUS_HASH {
            let (first_block_hash_hex, first_block_height, first_block_ts) = if mainnet {
                (
                    BITCOIN_MAINNET_FIRST_BLOCK_HASH,
                    BITCOIN_MAINNET_FIRST_BLOCK_HEIGHT,
                    BITCOIN_MAINNET_FIRST_BLOCK_TIMESTAMP,
                )
            } else {
                (
                    BITCOIN_TESTNET_FIRST_BLOCK_HASH,
                    BITCOIN_TESTNET_FIRST_BLOCK_HEIGHT,
                    BITCOIN_TESTNET_FIRST_BLOCK_TIMESTAMP,
                )
            };
            let first_block_hash = BurnchainHeaderHash::from_hex(first_block_hash_hex).unwrap();
            StacksBlockBuilder::first_pubkey_hash(
                0,
                &FIRST_BURNCHAIN_CONSENSUS_HASH,
                &first_block_hash,
                first_block_height as u32,
                first_block_ts as u64,
                &proof,
                pubkey_hash,
            )
        } else {
            // building off an existing stacks block
            let new_work = StacksWorkScore {
                burn: total_burn,
                work: stacks_parent_header
                    .block_height
                    .checked_add(1)
                    .expect("FATAL: block height overflow"),
            };

            StacksBlockBuilder::from_parent_pubkey_hash(
                0,
                stacks_parent_header,
                &new_work,
                &proof,
                pubkey_hash,
            )
        };

        Ok(builder)
    }

    /// Create a block builder for regtest mining
    pub fn make_regtest_block_builder(
        stacks_parent_header: &StacksHeaderInfo,
        proof: VRFProof,
        total_burn: u64,
        pubkey_hash: Hash160,
    ) -> Result<StacksBlockBuilder, Error> {
        let builder = if stacks_parent_header.consensus_hash == FIRST_BURNCHAIN_CONSENSUS_HASH {
            let first_block_hash =
                BurnchainHeaderHash::from_hex(BITCOIN_REGTEST_FIRST_BLOCK_HASH).unwrap();
            StacksBlockBuilder::first_pubkey_hash(
                0,
                &FIRST_BURNCHAIN_CONSENSUS_HASH,
                &first_block_hash,
                BITCOIN_REGTEST_FIRST_BLOCK_HEIGHT as u32,
                BITCOIN_REGTEST_FIRST_BLOCK_TIMESTAMP as u64,
                &proof,
                pubkey_hash,
            )
        } else {
            // building off an existing stacks block
            let new_work = StacksWorkScore {
                burn: total_burn,
                work: stacks_parent_header
                    .block_height
                    .checked_add(1)
                    .expect("FATAL: block height overflow"),
            };

            StacksBlockBuilder::from_parent_pubkey_hash(
                0,
                stacks_parent_header,
                &new_work,
                &proof,
                pubkey_hash,
            )
        };
        Ok(builder)
    }

    /// Given access to the mempool, mine an anchored block with no more than the given execution cost.
    ///   returns the assembled block, and the consumed execution budget.
    pub fn build_anchored_block(
        chainstate_handle: &StacksChainState, // not directly used; used as a handle to open other chainstates
        burn_dbconn: &SortitionDBConn,
        mempool: &mut MemPoolDB,
        parent_stacks_header: &StacksHeaderInfo, // Stacks header we're building off of
        total_burn: u64, // the burn so far on the burnchain (i.e. from the last burnchain block)
        proof: VRFProof, // proof over the burnchain's last seed
        pubkey_hash: Hash160,
        coinbase_tx: &StacksTransaction,
        settings: BlockBuilderSettings,
        event_observer: Option<&dyn MemPoolEventDispatcher>,
    ) -> Result<(StacksBlock, ExecutionCost, u64), Error> {
        let mempool_settings = settings.mempool_settings;
        let max_miner_time_ms = settings.max_miner_time_ms;

        if let TransactionPayload::Coinbase(..) = coinbase_tx.payload {
        } else {
            return Err(Error::MemPoolError(
                "Not a coinbase transaction".to_string(),
            ));
        }

        let (tip_consensus_hash, tip_block_hash, tip_height) = (
            parent_stacks_header.consensus_hash.clone(),
            parent_stacks_header.anchored_header.block_hash(),
            parent_stacks_header.block_height,
        );

        debug!(
            "Build anchored block off of {}/{} height {}",
            &tip_consensus_hash, &tip_block_hash, tip_height
        );

        let (mut chainstate, _) = chainstate_handle.reopen()?;

        let mut builder = StacksBlockBuilder::make_block_builder(
            chainstate.mainnet,
            parent_stacks_header,
            proof,
            total_burn,
            pubkey_hash,
        )?;

        let ts_start = get_epoch_time_ms();

        let mut miner_epoch_info = builder.pre_epoch_begin(&mut chainstate, burn_dbconn)?;
        let (mut epoch_tx, confirmed_mblock_cost) =
            builder.epoch_begin(burn_dbconn, &mut miner_epoch_info)?;
        let stacks_epoch_id = epoch_tx.get_epoch();
        let block_limit = epoch_tx
            .block_limit()
            .expect("Failed to obtain block limit from miner's block connection");

        builder.try_mine_tx(&mut epoch_tx, coinbase_tx)?;

        mempool.reset_last_known_nonces()?;

        mempool.estimate_tx_rates(100, &block_limit, &stacks_epoch_id)?;

        let mut considered = HashSet::new(); // txids of all transactions we looked at
        let mut mined_origin_nonces: HashMap<StacksAddress, u64> = HashMap::new(); // map addrs of mined transaction origins to the nonces we used
        let mut mined_sponsor_nonces: HashMap<StacksAddress, u64> = HashMap::new(); // map addrs of mined transaction sponsors to the nonces we used

        let mut invalidated_txs = vec![];

        let mut block_limit_hit = BlockLimitFunction::NO_LIMIT_HIT;
        let deadline = ts_start + (max_miner_time_ms as u128);
        let mut num_txs = 0;

        debug!(
            "Anchored block transaction selection begins (child of {})",
            &parent_stacks_header.anchored_header.block_hash()
        );
        let result = {
            let mut intermediate_result = Ok(0);
            while block_limit_hit != BlockLimitFunction::LIMIT_REACHED {
                let mut num_considered = 0;
                intermediate_result = mempool.iterate_candidates(
                    &mut epoch_tx,
                    tip_height,
                    mempool_settings.clone(),
                    |epoch_tx, to_consider, estimator| {
                        let txinfo = &to_consider.tx;
                        let update_estimator = to_consider.update_estimate;

                        if block_limit_hit == BlockLimitFunction::LIMIT_REACHED {
                            return Ok(false);
                        }
                        if get_epoch_time_ms() >= deadline {
                            debug!("Miner mining time exceeded ({} ms)", max_miner_time_ms);
                            return Ok(false);
                        }

                        // skip transactions early if we can
                        if considered.contains(&txinfo.tx.txid()) {
                            return Ok(true);
                        }

                        if let Some(nonce) = mined_origin_nonces.get(&txinfo.tx.origin_address()) {
                            if *nonce >= txinfo.tx.get_origin_nonce() {
                                return Ok(true);
                            }
                        }
                        if let Some(sponsor_addr) = txinfo.tx.sponsor_address() {
                            if let Some(nonce) = mined_sponsor_nonces.get(&sponsor_addr) {
                                if let Some(sponsor_nonce) = txinfo.tx.get_sponsor_nonce() {
                                    if *nonce >= sponsor_nonce {
                                        return Ok(true);
                                    }
                                }
                            }
                        }

                        considered.insert(txinfo.tx.txid());
                        num_considered += 1;

                        match builder.try_mine_tx_with_len(
                            epoch_tx,
                            &txinfo.tx,
                            txinfo.metadata.len,
                            &block_limit_hit,
                        ) {
                            Ok(tx_receipt) => {
                                num_txs += 1;
                                if update_estimator {
                                    if let Err(e) = estimator.notify_event(
                                        &txinfo.tx.payload,
                                        &tx_receipt.execution_cost,
                                        &block_limit,
                                        &stacks_epoch_id,
                                    ) {
                                        warn!("Error updating estimator";
                                              "txid" => %txinfo.metadata.txid,
                                              "error" => ?e);
                                    }
                                }
                            }
                            Err(Error::StacksTransactionSkipped) => {}
                            Err(Error::BlockTooBigError) => {
                                // done mining -- our execution budget is exceeded.
                                // Make the block from the transactions we did manage to get
                                debug!("Block budget exceeded on tx {}", &txinfo.tx.txid());
                                if block_limit_hit == BlockLimitFunction::NO_LIMIT_HIT {
                                    debug!("Switch to mining stx-transfers only");
                                    block_limit_hit = BlockLimitFunction::CONTRACT_LIMIT_HIT;
                                } else if block_limit_hit == BlockLimitFunction::CONTRACT_LIMIT_HIT
                                {
                                    debug!("Stop mining anchored block due to limit exceeded");
                                    block_limit_hit = BlockLimitFunction::LIMIT_REACHED;
                                    return Ok(false);
                                }
                            }
                            Err(Error::TransactionTooBigError) => {
                                invalidated_txs.push(txinfo.metadata.txid);
                                if block_limit_hit == BlockLimitFunction::NO_LIMIT_HIT {
                                    block_limit_hit = BlockLimitFunction::CONTRACT_LIMIT_HIT;
                                    debug!("Switch to mining stx-transfers only");
                                } else if block_limit_hit == BlockLimitFunction::CONTRACT_LIMIT_HIT
                                {
                                    debug!("Stop mining anchored block due to limit exceeded");
                                    block_limit_hit = BlockLimitFunction::LIMIT_REACHED;
                                    return Ok(false);
                                }
                            }
                            Err(Error::InvalidStacksTransaction(_, true)) => {
                                // if we have an invalid transaction that was quietly ignored, don't warn here either
                            }
                            Err(e) => {
                                warn!("Failed to apply tx {}: {:?}", &txinfo.tx.txid(), &e);
                                return Ok(true);
                            }
                        }

                        mined_origin_nonces
                            .insert(txinfo.tx.origin_address(), txinfo.tx.get_origin_nonce());
                        if let (Some(sponsor_addr), Some(sponsor_nonce)) =
                            (txinfo.tx.sponsor_address(), txinfo.tx.get_sponsor_nonce())
                        {
                            mined_sponsor_nonces.insert(sponsor_addr, sponsor_nonce);
                        }

                        Ok(true)
                    },
                );

                if intermediate_result.is_err() {
                    break;
                }

                if num_considered == 0 {
                    break;
                }
            }
            debug!("Anchored block transaction selection finished (child of {}): {} transactions selected ({} considered)", &parent_stacks_header.anchored_header.block_hash(), num_txs, considered.len());
            intermediate_result
        };

        mempool.drop_txs(&invalidated_txs)?;
        if let Some(observer) = event_observer {
            observer.mempool_txs_dropped(invalidated_txs, MemPoolDropReason::TOO_EXPENSIVE);
        }

        match result {
            Ok(_) => {}
            Err(e) => {
                warn!("Failure building block: {}", e);
                epoch_tx.rollback_block();
                return Err(e);
            }
        }

        // the prior do_rebuild logic wasn't necessary
        // a transaction that caused a budget exception is rolled back in process_transaction

        // save the block so we can build microblocks off of it
        let block = builder.mine_anchored_block(&mut epoch_tx);
        let size = builder.bytes_so_far;
        let consumed = builder.epoch_finish(epoch_tx);

        let ts_end = get_epoch_time_ms();

        if let Some(observer) = event_observer {
            observer.mined_block_event(
                SortitionDB::get_canonical_burn_chain_tip(burn_dbconn.conn())?.block_height + 1,
                &block,
                size,
                &consumed,
                &confirmed_mblock_cost,
            );
        }

        debug!(
            "Miner: mined anchored block";
            "block_hash" => %block.block_hash(),
            "height" => block.header.total_work.work,
            "tx_count" => block.txs.len(),
            "parent_stacks_block_hash" => %block.header.parent_block,
            "parent_stacks_microblock" => %block.header.parent_microblock,
            "parent_stacks_microblock_seq" => block.header.parent_microblock_sequence,
            "block_size" => size,
            "execution_consumed" => %consumed,
            "assembly_time_ms" => ts_end.saturating_sub(ts_start),
            "tx_fees_microstacks" => block.txs.iter().fold(0, |agg: u64, tx| {
                agg.saturating_add(tx.get_tx_fee())
            })
        );

        Ok((block, consumed, size))
    }
}

#[cfg(test)]
pub mod test {
    use std::cell::RefCell;
    use std::collections::HashMap;
    use std::collections::HashSet;
    use std::collections::VecDeque;
    use std::fs;
    use std::io;
    use std::path::{Path, PathBuf};

    use rand::seq::SliceRandom;
    use rand::thread_rng;
    use rand::Rng;

    use address::*;
    use burnchains::test::*;
    use burnchains::*;
    use chainstate::burn::db::sortdb::*;
    use chainstate::burn::operations::{
        BlockstackOperationType, LeaderBlockCommitOp, LeaderKeyRegisterOp, UserBurnSupportOp,
    };
    use chainstate::burn::*;
    use chainstate::coordinator::Error as CoordinatorError;
    use chainstate::stacks::db::blocks::test::store_staging_block;
    use chainstate::stacks::db::test::*;
    use chainstate::stacks::db::*;
    use chainstate::stacks::Error as ChainstateError;
    use chainstate::stacks::C32_ADDRESS_VERSION_TESTNET_SINGLESIG;
    use chainstate::stacks::*;
    use net::test::*;
    use util::db::Error as db_error;
    use util::sleep_ms;
    use util::vrf::VRFProof;
    use vm::types::*;

    use crate::cost_estimates::metrics::UnitMetric;
    use crate::cost_estimates::UnitEstimator;
    use crate::types::chainstate::SortitionId;
    use crate::util::boot::boot_code_addr;

    use super::*;

    pub const COINBASE: u128 = 500 * 1_000_000;

    pub fn coinbase_total_at(stacks_height: u64) -> u128 {
        if stacks_height > MINER_REWARD_MATURITY {
            COINBASE * ((stacks_height - MINER_REWARD_MATURITY) as u128)
        } else {
            0
        }
    }

    pub fn path_join(dir: &str, path: &str) -> String {
        // force path to be relative
        let tail = if !path.starts_with("/") {
            path.to_string()
        } else {
            String::from_utf8(path.as_bytes()[1..].to_vec()).unwrap()
        };

        let p = PathBuf::from(dir);
        let res = p.join(PathBuf::from(tail));
        res.to_str().unwrap().to_string()
    }

    // copy src to dest
    pub fn copy_dir(src_dir: &str, dest_dir: &str) -> Result<(), io::Error> {
        eprintln!("Copy directory {} to {}", src_dir, dest_dir);

        let mut dir_queue = VecDeque::new();
        dir_queue.push_back("/".to_string());

        while dir_queue.len() > 0 {
            let next_dir = dir_queue.pop_front().unwrap();
            let next_src_dir = path_join(&src_dir, &next_dir);
            let next_dest_dir = path_join(&dest_dir, &next_dir);

            eprintln!("mkdir {}", &next_dest_dir);
            fs::create_dir_all(&next_dest_dir)?;

            for dirent_res in fs::read_dir(&next_src_dir)? {
                let dirent = dirent_res?;
                let path = dirent.path();
                let md = fs::metadata(&path)?;
                if md.is_dir() {
                    let frontier = path_join(&next_dir, &dirent.file_name().to_str().unwrap());
                    eprintln!("push {}", &frontier);
                    dir_queue.push_back(frontier);
                } else {
                    let dest_path =
                        path_join(&next_dest_dir, &dirent.file_name().to_str().unwrap());
                    eprintln!("copy {} to {}", &path.to_str().unwrap(), &dest_path);
                    fs::copy(path, dest_path)?;
                }
            }
        }
        Ok(())
    }

    // one point per round
    pub struct TestMinerTracePoint {
        pub fork_snapshots: HashMap<usize, BlockSnapshot>, // map miner ID to snapshot
        pub stacks_blocks: HashMap<usize, StacksBlock>,    // map miner ID to stacks block
        pub microblocks: HashMap<usize, Vec<StacksMicroblock>>, // map miner ID to microblocks
        pub block_commits: HashMap<usize, LeaderBlockCommitOp>, // map miner ID to block commit
        pub miner_node_map: HashMap<usize, String>,        // map miner ID to the node it worked on
    }

    impl TestMinerTracePoint {
        pub fn new() -> TestMinerTracePoint {
            TestMinerTracePoint {
                fork_snapshots: HashMap::new(),
                stacks_blocks: HashMap::new(),
                microblocks: HashMap::new(),
                block_commits: HashMap::new(),
                miner_node_map: HashMap::new(),
            }
        }

        pub fn add(
            &mut self,
            miner_id: usize,
            node_name: String,
            fork_snapshot: BlockSnapshot,
            stacks_block: StacksBlock,
            microblocks: Vec<StacksMicroblock>,
            block_commit: LeaderBlockCommitOp,
        ) -> () {
            self.fork_snapshots.insert(miner_id, fork_snapshot);
            self.stacks_blocks.insert(miner_id, stacks_block);
            self.microblocks.insert(miner_id, microblocks);
            self.block_commits.insert(miner_id, block_commit);
            self.miner_node_map.insert(miner_id, node_name);
        }

        pub fn get_block_snapshot(&self, miner_id: usize) -> Option<BlockSnapshot> {
            self.fork_snapshots.get(&miner_id).cloned()
        }

        pub fn get_stacks_block(&self, miner_id: usize) -> Option<StacksBlock> {
            self.stacks_blocks.get(&miner_id).cloned()
        }

        pub fn get_microblocks(&self, miner_id: usize) -> Option<Vec<StacksMicroblock>> {
            self.microblocks.get(&miner_id).cloned()
        }

        pub fn get_block_commit(&self, miner_id: usize) -> Option<LeaderBlockCommitOp> {
            self.block_commits.get(&miner_id).cloned()
        }

        pub fn get_node_name(&self, miner_id: usize) -> Option<String> {
            self.miner_node_map.get(&miner_id).cloned()
        }

        pub fn get_miner_ids(&self) -> Vec<usize> {
            let mut miner_ids = HashSet::new();
            for miner_id in self.fork_snapshots.keys() {
                miner_ids.insert(*miner_id);
            }
            for miner_id in self.stacks_blocks.keys() {
                miner_ids.insert(*miner_id);
            }
            for miner_id in self.microblocks.keys() {
                miner_ids.insert(*miner_id);
            }
            for miner_id in self.block_commits.keys() {
                miner_ids.insert(*miner_id);
            }
            let mut ret = vec![];
            for miner_id in miner_ids.iter() {
                ret.push(*miner_id);
            }
            ret
        }
    }

    pub struct TestMinerTrace {
        pub points: Vec<TestMinerTracePoint>,
        pub burn_node: TestBurnchainNode,
        pub miners: Vec<TestMiner>,
    }

    impl TestMinerTrace {
        pub fn new(
            burn_node: TestBurnchainNode,
            miners: Vec<TestMiner>,
            points: Vec<TestMinerTracePoint>,
        ) -> TestMinerTrace {
            TestMinerTrace {
                points: points,
                burn_node: burn_node,
                miners: miners,
            }
        }

        /// how many blocks represented here?
        pub fn get_num_blocks(&self) -> usize {
            let mut num_blocks = 0;
            for p in self.points.iter() {
                for miner_id in p.stacks_blocks.keys() {
                    if p.stacks_blocks.get(miner_id).is_some() {
                        num_blocks += 1;
                    }
                }
            }
            num_blocks
        }

        /// how many sortitions represented here?
        pub fn get_num_sortitions(&self) -> usize {
            let mut num_sortitions = 0;
            for p in self.points.iter() {
                for miner_id in p.fork_snapshots.keys() {
                    if p.fork_snapshots.get(miner_id).is_some() {
                        num_sortitions += 1;
                    }
                }
            }
            num_sortitions
        }

        /// how many rounds did this trace go for?
        pub fn rounds(&self) -> usize {
            self.points.len()
        }

        /// what are the chainstate directories?
        pub fn get_test_names(&self) -> Vec<String> {
            let mut all_test_names = HashSet::new();
            for p in self.points.iter() {
                for miner_id in p.miner_node_map.keys() {
                    if let Some(ref test_name) = p.miner_node_map.get(miner_id) {
                        if !all_test_names.contains(test_name) {
                            all_test_names.insert(test_name.clone());
                        }
                    }
                }
            }
            let mut ret = vec![];
            for name in all_test_names.drain() {
                ret.push(name.to_owned());
            }
            ret
        }
    }

    pub struct TestStacksNode {
        pub chainstate: StacksChainState,
        pub prev_keys: Vec<LeaderKeyRegisterOp>, // _all_ keys generated
        pub key_ops: HashMap<VRFPublicKey, usize>, // map VRF public keys to their locations in the prev_keys array
        pub anchored_blocks: Vec<StacksBlock>,
        pub microblocks: Vec<Vec<StacksMicroblock>>,
        pub commit_ops: HashMap<BlockHeaderHash, usize>,
        pub test_name: String,
        forkable: bool,
    }

    impl TestStacksNode {
        pub fn new(
            mainnet: bool,
            chain_id: u32,
            test_name: &str,
            mut initial_balance_recipients: Vec<StacksAddress>,
        ) -> TestStacksNode {
            initial_balance_recipients.sort();
            let initial_balances = initial_balance_recipients
                .into_iter()
                .map(|addr| (addr, 10_000_000_000))
                .collect();
            let chainstate = instantiate_chainstate_with_balances(
                mainnet,
                chain_id,
                test_name,
                initial_balances,
            );
            TestStacksNode {
                chainstate: chainstate,
                prev_keys: vec![],
                key_ops: HashMap::new(),
                anchored_blocks: vec![],
                microblocks: vec![],
                commit_ops: HashMap::new(),
                test_name: test_name.to_string(),
                forkable: true,
            }
        }

        pub fn open(mainnet: bool, chain_id: u32, test_name: &str) -> TestStacksNode {
            let chainstate = open_chainstate(mainnet, chain_id, test_name);
            TestStacksNode {
                chainstate: chainstate,
                prev_keys: vec![],
                key_ops: HashMap::new(),
                anchored_blocks: vec![],
                microblocks: vec![],
                commit_ops: HashMap::new(),
                test_name: test_name.to_string(),
                forkable: true,
            }
        }

        pub fn from_chainstate(chainstate: StacksChainState) -> TestStacksNode {
            TestStacksNode {
                chainstate: chainstate,
                prev_keys: vec![],
                key_ops: HashMap::new(),
                anchored_blocks: vec![],
                microblocks: vec![],
                commit_ops: HashMap::new(),
                test_name: "".to_string(),
                forkable: false,
            }
        }

        // NOTE: can't do this if instantiated via from_chainstate()
        pub fn fork(&self, new_test_name: &str) -> TestStacksNode {
            if !self.forkable {
                panic!("Tried to fork an unforkable chainstate instance");
            }

            match fs::metadata(&chainstate_path(new_test_name)) {
                Ok(_) => {
                    fs::remove_dir_all(&chainstate_path(new_test_name)).unwrap();
                }
                Err(_) => {}
            }

            copy_dir(
                &chainstate_path(&self.test_name),
                &chainstate_path(new_test_name),
            )
            .unwrap();
            let chainstate = open_chainstate(
                self.chainstate.mainnet,
                self.chainstate.chain_id,
                new_test_name,
            );
            TestStacksNode {
                chainstate: chainstate,
                prev_keys: self.prev_keys.clone(),
                key_ops: self.key_ops.clone(),
                anchored_blocks: self.anchored_blocks.clone(),
                microblocks: self.microblocks.clone(),
                commit_ops: self.commit_ops.clone(),
                test_name: new_test_name.to_string(),
                forkable: true,
            }
        }

        pub fn next_burn_block(
            sortdb: &mut SortitionDB,
            fork: &mut TestBurnchainFork,
        ) -> TestBurnchainBlock {
            let burn_block = {
                let ic = sortdb.index_conn();
                fork.next_block(&ic)
            };
            burn_block
        }

        pub fn add_key_register(
            &mut self,
            block: &mut TestBurnchainBlock,
            miner: &mut TestMiner,
        ) -> LeaderKeyRegisterOp {
            let key_register_op = block.add_leader_key_register(miner);
            self.prev_keys.push(key_register_op.clone());
            self.key_ops
                .insert(key_register_op.public_key.clone(), self.prev_keys.len() - 1);
            key_register_op
        }

        pub fn add_key_register_op(&mut self, op: &LeaderKeyRegisterOp) -> () {
            self.prev_keys.push(op.clone());
            self.key_ops
                .insert(op.public_key.clone(), self.prev_keys.len() - 1);
        }

        pub fn add_block_commit(
            sortdb: &SortitionDB,
            burn_block: &mut TestBurnchainBlock,
            miner: &mut TestMiner,
            block_hash: &BlockHeaderHash,
            burn_amount: u64,
            key_op: &LeaderKeyRegisterOp,
            parent_block_snapshot: Option<&BlockSnapshot>,
        ) -> LeaderBlockCommitOp {
            let block_commit_op = {
                let ic = sortdb.index_conn();
                let parent_snapshot = burn_block.parent_snapshot.clone();
                burn_block.add_leader_block_commit(
                    &ic,
                    miner,
                    block_hash,
                    burn_amount,
                    key_op,
                    Some(&parent_snapshot),
                    parent_block_snapshot,
                )
            };
            block_commit_op
        }

        pub fn get_last_key(&self, miner: &TestMiner) -> LeaderKeyRegisterOp {
            let last_vrf_pubkey = miner.last_VRF_public_key().unwrap();
            let idx = *self.key_ops.get(&last_vrf_pubkey).unwrap();
            self.prev_keys[idx].clone()
        }

        pub fn get_last_anchored_block(&self, miner: &TestMiner) -> Option<StacksBlock> {
            match miner.last_block_commit() {
                None => None,
                Some(block_commit_op) => {
                    match self.commit_ops.get(&block_commit_op.block_header_hash) {
                        None => None,
                        Some(idx) => Some(self.anchored_blocks[*idx].clone()),
                    }
                }
            }
        }

        pub fn get_last_accepted_anchored_block(
            &self,
            sortdb: &SortitionDB,
            miner: &TestMiner,
        ) -> Option<StacksBlock> {
            for bc in miner.block_commits.iter().rev() {
                let consensus_hash = match SortitionDB::get_block_snapshot(
                    sortdb.conn(),
                    &SortitionId::stubbed(&bc.burn_header_hash),
                )
                .unwrap()
                {
                    Some(sn) => sn.consensus_hash,
                    None => {
                        continue;
                    }
                };

                if StacksChainState::has_stored_block(
                    &self.chainstate.db(),
                    &self.chainstate.blocks_path,
                    &consensus_hash,
                    &bc.block_header_hash,
                )
                .unwrap()
                    && !StacksChainState::is_block_orphaned(
                        &self.chainstate.db(),
                        &consensus_hash,
                        &bc.block_header_hash,
                    )
                    .unwrap()
                {
                    match self.commit_ops.get(&bc.block_header_hash) {
                        None => {
                            continue;
                        }
                        Some(idx) => {
                            return Some(self.anchored_blocks[*idx].clone());
                        }
                    }
                }
            }
            return None;
        }

        pub fn get_microblock_stream(
            &self,
            miner: &TestMiner,
            block_hash: &BlockHeaderHash,
        ) -> Option<Vec<StacksMicroblock>> {
            match self.commit_ops.get(block_hash) {
                None => None,
                Some(idx) => Some(self.microblocks[*idx].clone()),
            }
        }

        pub fn get_anchored_block(&self, block_hash: &BlockHeaderHash) -> Option<StacksBlock> {
            match self.commit_ops.get(block_hash) {
                None => None,
                Some(idx) => Some(self.anchored_blocks[*idx].clone()),
            }
        }

        pub fn get_last_winning_snapshot(
            ic: &SortitionDBConn,
            fork_tip: &BlockSnapshot,
            miner: &TestMiner,
        ) -> Option<BlockSnapshot> {
            for commit_op in miner.block_commits.iter().rev() {
                match SortitionDB::get_block_snapshot_for_winning_stacks_block(
                    ic,
                    &fork_tip.sortition_id,
                    &commit_op.block_header_hash,
                )
                .unwrap()
                {
                    Some(sn) => {
                        return Some(sn);
                    }
                    None => {}
                }
            }
            return None;
        }

        pub fn get_miner_balance<'a>(clarity_tx: &mut ClarityTx<'a>, addr: &StacksAddress) -> u128 {
            clarity_tx.with_clarity_db_readonly(|db| {
                db.get_account_stx_balance(&StandardPrincipalData::from(addr.clone()).into())
                    .amount_unlocked()
            })
        }

        pub fn make_tenure_commitment(
            &mut self,
            sortdb: &SortitionDB,
            burn_block: &mut TestBurnchainBlock,
            miner: &mut TestMiner,
            stacks_block: &StacksBlock,
            microblocks: &Vec<StacksMicroblock>,
            burn_amount: u64,
            miner_key: &LeaderKeyRegisterOp,
            parent_block_snapshot_opt: Option<&BlockSnapshot>,
        ) -> LeaderBlockCommitOp {
            self.anchored_blocks.push(stacks_block.clone());
            self.microblocks.push(microblocks.clone());

            test_debug!(
                "Miner {}: Commit to stacks block {} (work {},{})",
                miner.id,
                stacks_block.block_hash(),
                stacks_block.header.total_work.burn,
                stacks_block.header.total_work.work
            );

            // send block commit for this block
            let block_commit_op = TestStacksNode::add_block_commit(
                sortdb,
                burn_block,
                miner,
                &stacks_block.block_hash(),
                burn_amount,
                miner_key,
                parent_block_snapshot_opt,
            );

            test_debug!(
                "Miner {}: Block commit transaction builds on {},{} (parent snapshot is {:?})",
                miner.id,
                block_commit_op.parent_block_ptr,
                block_commit_op.parent_vtxindex,
                &parent_block_snapshot_opt
            );
            self.commit_ops.insert(
                block_commit_op.block_header_hash.clone(),
                self.anchored_blocks.len() - 1,
            );
            block_commit_op
        }

        pub fn mine_stacks_block<F>(
            &mut self,
            sortdb: &SortitionDB,
            miner: &mut TestMiner,
            burn_block: &mut TestBurnchainBlock,
            miner_key: &LeaderKeyRegisterOp,
            parent_stacks_block: Option<&StacksBlock>,
            burn_amount: u64,
            block_assembler: F,
        ) -> (StacksBlock, Vec<StacksMicroblock>, LeaderBlockCommitOp)
        where
            F: FnOnce(
                StacksBlockBuilder,
                &mut TestMiner,
                &SortitionDB,
            ) -> (StacksBlock, Vec<StacksMicroblock>),
        {
            let proof = miner
                .make_proof(
                    &miner_key.public_key,
                    &burn_block.parent_snapshot.sortition_hash,
                )
                .expect(&format!(
                    "FATAL: no private key for {}",
                    miner_key.public_key.to_hex()
                ));

            let (builder, parent_block_snapshot_opt) = match parent_stacks_block {
                None => {
                    // first stacks block
                    let builder = StacksBlockBuilder::first(
                        miner.id,
                        &burn_block.parent_snapshot.consensus_hash,
                        &burn_block.parent_snapshot.burn_header_hash,
                        burn_block.parent_snapshot.block_height as u32,
                        burn_block.parent_snapshot.burn_header_timestamp,
                        &proof,
                        &miner.next_microblock_privkey(),
                    );
                    (builder, None)
                }
                Some(parent_stacks_block) => {
                    // building off an existing stacks block
                    let parent_stacks_block_snapshot = {
                        let ic = sortdb.index_conn();
                        let parent_stacks_block_snapshot =
                            SortitionDB::get_block_snapshot_for_winning_stacks_block(
                                &ic,
                                &burn_block.parent_snapshot.sortition_id,
                                &parent_stacks_block.block_hash(),
                            )
                            .unwrap()
                            .unwrap();
                        let burned_last =
                            SortitionDB::get_block_burn_amount(&ic, &burn_block.parent_snapshot)
                                .unwrap();
                        parent_stacks_block_snapshot
                    };

                    let parent_chain_tip = StacksChainState::get_anchored_block_header_info(
                        self.chainstate.db(),
                        &parent_stacks_block_snapshot.consensus_hash,
                        &parent_stacks_block.header.block_hash(),
                    )
                    .unwrap()
                    .unwrap();

                    let new_work = StacksWorkScore {
                        burn: parent_stacks_block_snapshot.total_burn,
                        work: parent_stacks_block
                            .header
                            .total_work
                            .work
                            .checked_add(1)
                            .expect("FATAL: stacks block height overflow"),
                    };

                    test_debug!(
                        "Work in {} {}: {},{}",
                        burn_block.block_height,
                        burn_block.parent_snapshot.burn_header_hash,
                        new_work.burn,
                        new_work.work
                    );
                    let builder = StacksBlockBuilder::from_parent(
                        miner.id,
                        &parent_chain_tip,
                        &new_work,
                        &proof,
                        &miner.next_microblock_privkey(),
                    );
                    (builder, Some(parent_stacks_block_snapshot))
                }
            };

            test_debug!(
                "Miner {}: Assemble stacks block from {}",
                miner.id,
                miner.origin_address().unwrap().to_string()
            );

            let (stacks_block, microblocks) = block_assembler(builder, miner, sortdb);
            let block_commit_op = self.make_tenure_commitment(
                sortdb,
                burn_block,
                miner,
                &stacks_block,
                &microblocks,
                burn_amount,
                miner_key,
                parent_block_snapshot_opt.as_ref(),
            );

            (stacks_block, microblocks, block_commit_op)
        }
    }

    /// Return Some(bool) to indicate whether or not the anchored block was accepted into the queue.
    /// Return None if the block was not submitted at all.
    fn preprocess_stacks_block_data(
        node: &mut TestStacksNode,
        burn_node: &mut TestBurnchainNode,
        fork_snapshot: &BlockSnapshot,
        stacks_block: &StacksBlock,
        stacks_microblocks: &Vec<StacksMicroblock>,
        block_commit_op: &LeaderBlockCommitOp,
    ) -> Option<bool> {
        let block_hash = stacks_block.block_hash();

        let ic = burn_node.sortdb.index_conn();
        let ch_opt = SortitionDB::get_block_commit_parent(
            &ic,
            block_commit_op.parent_block_ptr.into(),
            block_commit_op.parent_vtxindex.into(),
            &fork_snapshot.sortition_id,
        )
        .unwrap();
        let parent_block_consensus_hash = match ch_opt {
            Some(parent_commit) => {
                let db_handle = SortitionHandleConn::open_reader(
                    &ic,
                    &SortitionId::stubbed(&block_commit_op.burn_header_hash),
                )
                .unwrap();
                let sn = db_handle
                    .get_block_snapshot(&parent_commit.burn_header_hash)
                    .unwrap()
                    .unwrap();
                sn.consensus_hash
            }
            None => {
                // only allowed if this is the first-ever block in the stacks fork
                assert_eq!(block_commit_op.parent_block_ptr, 0);
                assert_eq!(block_commit_op.parent_vtxindex, 0);
                assert!(stacks_block.header.is_first_mined());

                FIRST_BURNCHAIN_CONSENSUS_HASH.clone()
            }
        };

        let commit_snapshot = match SortitionDB::get_block_snapshot_for_winning_stacks_block(
            &ic,
            &fork_snapshot.sortition_id,
            &block_hash,
        )
        .unwrap()
        {
            Some(sn) => sn,
            None => {
                test_debug!("Block commit did not win sorition: {:?}", block_commit_op);
                return None;
            }
        };

        // "discover" this stacks block
        test_debug!(
            "\n\nPreprocess Stacks block {}/{} ({})",
            &commit_snapshot.consensus_hash,
            &block_hash,
            StacksBlockHeader::make_index_block_hash(&commit_snapshot.consensus_hash, &block_hash)
        );
        let block_res = node
            .chainstate
            .preprocess_anchored_block(
                &ic,
                &commit_snapshot.consensus_hash,
                &stacks_block,
                &parent_block_consensus_hash,
                5,
            )
            .unwrap();

        // "discover" this stacks microblock stream
        for mblock in stacks_microblocks.iter() {
            test_debug!(
                "Preprocess Stacks microblock {}-{} (seq {})",
                &block_hash,
                mblock.block_hash(),
                mblock.header.sequence
            );
            match node.chainstate.preprocess_streamed_microblock(
                &commit_snapshot.consensus_hash,
                &stacks_block.block_hash(),
                mblock,
            ) {
                Ok(_) => {}
                Err(_) => {
                    return Some(false);
                }
            }
        }

        Some(block_res)
    }

    /// Verify that the stacks block's state root matches the state root in the chain state
    fn check_block_state_index_root(
        chainstate: &mut StacksChainState,
        consensus_hash: &ConsensusHash,
        stacks_header: &StacksBlockHeader,
    ) -> bool {
        let index_block_hash =
            StacksBlockHeader::make_index_block_hash(consensus_hash, &stacks_header.block_hash());
        let mut state_root_index =
            StacksChainState::open_index(&chainstate.clarity_state_index_path).unwrap();
        let state_root = state_root_index
            .borrow_storage_backend()
            .read_block_root_hash(&index_block_hash)
            .unwrap();
        state_root == stacks_header.state_index_root
    }

    /// Verify that the miner got the expected block reward
    fn check_mining_reward<'a>(
        clarity_tx: &mut ClarityTx<'a>,
        miner: &mut TestMiner,
        block_height: u64,
        prev_block_rewards: &Vec<Vec<MinerPaymentSchedule>>,
    ) -> bool {
        let mut block_rewards = HashMap::new();
        let mut stream_rewards = HashMap::new();
        let mut heights = HashMap::new();
        let mut confirmed = HashSet::new();
        for (i, reward_list) in prev_block_rewards.iter().enumerate() {
            for reward in reward_list.iter() {
                let ibh = StacksBlockHeader::make_index_block_hash(
                    &reward.consensus_hash,
                    &reward.block_hash,
                );
                if reward.coinbase > 0 {
                    block_rewards.insert(ibh.clone(), reward.clone());
                }
                if reward.tx_fees_streamed > 0 {
                    stream_rewards.insert(ibh.clone(), reward.clone());
                }
                heights.insert(ibh.clone(), i);
                confirmed.insert((
                    StacksBlockHeader::make_index_block_hash(
                        &reward.parent_consensus_hash,
                        &reward.parent_block_hash,
                    ),
                    i,
                ));
            }
        }

        // what was the miner's total spend?
        let miner_nonce = clarity_tx.with_clarity_db_readonly(|db| {
            db.get_account_nonce(
                &StandardPrincipalData::from(miner.origin_address().unwrap()).into(),
            )
        });

        let mut spent_total = 0;
        for (nonce, spent) in miner.spent_at_nonce.iter() {
            if *nonce < miner_nonce {
                spent_total += *spent;
            }
        }

        let mut total: u128 = 10_000_000_000 - spent_total;
        test_debug!(
            "Miner {} has spent {} in total so far",
            &miner.origin_address().unwrap(),
            spent_total
        );

        if block_height >= MINER_REWARD_MATURITY {
            for (i, prev_block_reward) in prev_block_rewards.iter().enumerate() {
                if i as u64 > block_height - MINER_REWARD_MATURITY {
                    break;
                }
                let mut found = false;
                for recipient in prev_block_reward {
                    if recipient.address == miner.origin_address().unwrap() {
                        let reward: u128 = recipient.coinbase
                            + recipient.tx_fees_anchored
                            + (3 * recipient.tx_fees_streamed / 5);

                        test_debug!(
                            "Miner {} received a reward {} = {} + {} + {} at block {}",
                            &recipient.address.to_string(),
                            reward,
                            recipient.coinbase,
                            recipient.tx_fees_anchored,
                            (3 * recipient.tx_fees_streamed / 5),
                            i
                        );
                        total += reward;
                        found = true;
                    }
                }
                if !found {
                    test_debug!(
                        "Miner {} received no reward at block {}",
                        miner.origin_address().unwrap(),
                        i
                    );
                }
            }

            for (parent_block, confirmed_block_height) in confirmed.into_iter() {
                if confirmed_block_height as u64 > block_height - MINER_REWARD_MATURITY {
                    continue;
                }
                if let Some(ref parent_reward) = stream_rewards.get(&parent_block) {
                    if parent_reward.address == miner.origin_address().unwrap() {
                        let parent_streamed = (2 * parent_reward.tx_fees_streamed) / 5;
                        let parent_ibh = StacksBlockHeader::make_index_block_hash(
                            &parent_reward.consensus_hash,
                            &parent_reward.block_hash,
                        );
                        test_debug!(
                            "Miner {} received a produced-stream reward {} from {} confirmed at {}",
                            miner.origin_address().unwrap().to_string(),
                            parent_streamed,
                            heights.get(&parent_ibh).unwrap(),
                            confirmed_block_height
                        );
                        total += parent_streamed;
                    }
                }
            }
        }

        let amount =
            TestStacksNode::get_miner_balance(clarity_tx, &miner.origin_address().unwrap());
        if amount == 0 {
            test_debug!(
                "Miner {} '{}' has no mature funds in this fork",
                miner.id,
                miner.origin_address().unwrap().to_string()
            );
            return total == 0;
        } else {
            if amount != total {
                test_debug!("Amount {} != {}", amount, total);
                return false;
            }
            return true;
        }
    }

    pub fn get_last_microblock_header(
        node: &TestStacksNode,
        miner: &TestMiner,
        parent_block_opt: Option<&StacksBlock>,
    ) -> Option<StacksMicroblockHeader> {
        let last_microblocks_opt = match parent_block_opt {
            Some(ref block) => node.get_microblock_stream(&miner, &block.block_hash()),
            None => None,
        };

        let last_microblock_header_opt = match last_microblocks_opt {
            Some(last_microblocks) => {
                if last_microblocks.len() == 0 {
                    None
                } else {
                    let l = last_microblocks.len() - 1;
                    Some(last_microblocks[l].header.clone())
                }
            }
            None => None,
        };

        last_microblock_header_opt
    }

    fn get_all_mining_rewards(
        chainstate: &mut StacksChainState,
        tip: &StacksHeaderInfo,
        block_height: u64,
    ) -> Vec<Vec<MinerPaymentSchedule>> {
        let mut ret = vec![];
        let mut tx = chainstate.index_tx_begin().unwrap();

        for i in 0..block_height {
            let block_rewards =
                StacksChainState::get_scheduled_block_rewards_in_fork_at_height(&mut tx, tip, i)
                    .unwrap();
            ret.push(block_rewards);
        }

        ret
    }

    /*
    // TODO: can't use this until we stop using get_simmed_block_height
    fn clarity_get_block_hash<'a>(clarity_tx: &mut ClarityTx<'a>, block_height: u64) -> Option<BlockHeaderHash> {
        let block_hash_value = clarity_tx.connection().clarity_eval_raw(&format!("(get-block-info? header-hash u{})", &block_height)).unwrap();

        match block_hash_value {
            Value::Buffer(block_hash_buff) => {
                assert_eq!(block_hash_buff.data.len(), 32);
                let mut buf = [0u8; 32];
                buf.copy_from_slice(&block_hash_buff.data[0..32]);
                Some(BlockHeaderHash(buf))
            },
            _ => {
                None
            }
        }
    }
    */

    /// Simplest end-to-end test: create 1 fork of N Stacks epochs, mined on 1 burn chain fork,
    /// all from the same miner.
    fn mine_stacks_blocks_1_fork_1_miner_1_burnchain<F, G>(
        test_name: &String,
        rounds: usize,
        mut block_builder: F,
        mut check_oracle: G,
    ) -> TestMinerTrace
    where
        F: FnMut(
            &mut ClarityTx,
            &mut StacksBlockBuilder,
            &mut TestMiner,
            usize,
            Option<&StacksMicroblockHeader>,
        ) -> (StacksBlock, Vec<StacksMicroblock>),
        G: FnMut(&StacksBlock, &Vec<StacksMicroblock>) -> bool,
    {
        let full_test_name = format!("{}-1_fork_1_miner_1_burnchain", test_name);
        let mut burn_node = TestBurnchainNode::new();
        let mut miner_factory = TestMinerFactory::new();
        let mut miner =
            miner_factory.next_miner(&burn_node.burnchain, 1, 1, AddressHashMode::SerializeP2PKH);

        let mut node = TestStacksNode::new(
            false,
            0x80000000,
            &full_test_name,
            vec![miner.origin_address().unwrap()],
        );

        let first_snapshot =
            SortitionDB::get_first_block_snapshot(burn_node.sortdb.conn()).unwrap();
        let mut fork = TestBurnchainFork::new(
            first_snapshot.block_height,
            &first_snapshot.burn_header_hash,
            &first_snapshot.index_root,
            0,
        );

        let mut first_burn_block =
            TestStacksNode::next_burn_block(&mut burn_node.sortdb, &mut fork);

        // first, register a VRF key
        node.add_key_register(&mut first_burn_block, &mut miner);

        test_debug!("Mine {} initial transactions", first_burn_block.txs.len());

        fork.append_block(first_burn_block);
        burn_node.mine_fork(&mut fork);

        let mut miner_trace = vec![];

        // next, build up some stacks blocks
        for i in 0..rounds {
            let mut burn_block = {
                let ic = burn_node.sortdb.index_conn();
                fork.next_block(&ic)
            };

            let last_key = node.get_last_key(&miner);
            let parent_block_opt = node.get_last_accepted_anchored_block(&burn_node.sortdb, &miner);
            let last_microblock_header =
                get_last_microblock_header(&node, &miner, parent_block_opt.as_ref());

            // next key
            node.add_key_register(&mut burn_block, &mut miner);

            let (stacks_block, microblocks, block_commit_op) = node.mine_stacks_block(
                &mut burn_node.sortdb,
                &mut miner,
                &mut burn_block,
                &last_key,
                parent_block_opt.as_ref(),
                1000,
                |mut builder, ref mut miner, ref sortdb| {
                    test_debug!("Produce anchored stacks block");

                    let mut miner_chainstate = open_chainstate(false, 0x80000000, &full_test_name);
                    let all_prev_mining_rewards = get_all_mining_rewards(
                        &mut miner_chainstate,
                        &builder.chain_tip,
                        builder.chain_tip.block_height,
                    );

                    let sort_iconn = sortdb.index_conn();
                    let mut miner_epoch_info = builder
                        .pre_epoch_begin(&mut miner_chainstate, &sort_iconn)
                        .unwrap();
                    let mut epoch = builder
                        .epoch_begin(&sort_iconn, &mut miner_epoch_info)
                        .unwrap()
                        .0;
                    let (stacks_block, microblocks) = block_builder(
                        &mut epoch,
                        &mut builder,
                        miner,
                        i,
                        last_microblock_header.as_ref(),
                    );

                    assert!(check_mining_reward(
                        &mut epoch,
                        miner,
                        builder.chain_tip.block_height,
                        &all_prev_mining_rewards
                    ));

                    builder.epoch_finish(epoch);
                    (stacks_block, microblocks)
                },
            );

            // process burn chain
            fork.append_block(burn_block);
            let fork_snapshot = burn_node.mine_fork(&mut fork);

            // "discover" the stacks block and its microblocks
            preprocess_stacks_block_data(
                &mut node,
                &mut burn_node,
                &fork_snapshot,
                &stacks_block,
                &microblocks,
                &block_commit_op,
            );

            // process all blocks
            test_debug!(
                "Process Stacks block {} and {} microblocks",
                &stacks_block.block_hash(),
                microblocks.len()
            );
            let tip_info_list = node
                .chainstate
                .process_blocks_at_tip(&mut burn_node.sortdb, 1)
                .unwrap();

            let expect_success = check_oracle(&stacks_block, &microblocks);
            if expect_success {
                // processed _this_ block
                assert_eq!(tip_info_list.len(), 1);
                let (chain_tip_opt, poison_opt) = tip_info_list[0].clone();

                assert!(chain_tip_opt.is_some());
                assert!(poison_opt.is_none());

                let chain_tip = chain_tip_opt.unwrap().header;

                assert_eq!(
                    chain_tip.anchored_header.block_hash(),
                    stacks_block.block_hash()
                );
                assert_eq!(chain_tip.consensus_hash, fork_snapshot.consensus_hash);

                // MARF trie exists for the block header's chain state, so we can make merkle proofs on it
                assert!(check_block_state_index_root(
                    &mut node.chainstate,
                    &fork_snapshot.consensus_hash,
                    &chain_tip.anchored_header
                ));
            }

            let mut next_miner_trace = TestMinerTracePoint::new();
            next_miner_trace.add(
                miner.id,
                full_test_name.clone(),
                fork_snapshot,
                stacks_block,
                microblocks,
                block_commit_op,
            );
            miner_trace.push(next_miner_trace);
        }

        TestMinerTrace::new(burn_node, vec![miner], miner_trace)
    }

    /// one miner begins a chain, and another miner joins it in the same fork at rounds/2.
    fn mine_stacks_blocks_1_fork_2_miners_1_burnchain<F>(
        test_name: &String,
        rounds: usize,
        mut miner_1_block_builder: F,
        mut miner_2_block_builder: F,
    ) -> TestMinerTrace
    where
        F: FnMut(
            &mut ClarityTx,
            &mut StacksBlockBuilder,
            &mut TestMiner,
            usize,
            Option<&StacksMicroblockHeader>,
        ) -> (StacksBlock, Vec<StacksMicroblock>),
    {
        let full_test_name = format!("{}-1_fork_2_miners_1_burnchain", test_name);
        let mut burn_node = TestBurnchainNode::new();
        let mut miner_factory = TestMinerFactory::new();
        let mut miner_1 =
            miner_factory.next_miner(&burn_node.burnchain, 1, 1, AddressHashMode::SerializeP2PKH);
        let mut miner_2 =
            miner_factory.next_miner(&burn_node.burnchain, 1, 1, AddressHashMode::SerializeP2PKH);

        let mut node = TestStacksNode::new(
            false,
            0x80000000,
            &full_test_name,
            vec![
                miner_1.origin_address().unwrap(),
                miner_2.origin_address().unwrap(),
            ],
        );

        let mut sortition_winners = vec![];

        let first_snapshot =
            SortitionDB::get_first_block_snapshot(burn_node.sortdb.conn()).unwrap();
        let mut fork = TestBurnchainFork::new(
            first_snapshot.block_height,
            &first_snapshot.burn_header_hash,
            &first_snapshot.index_root,
            0,
        );

        let mut first_burn_block =
            TestStacksNode::next_burn_block(&mut burn_node.sortdb, &mut fork);

        // first, register a VRF key
        node.add_key_register(&mut first_burn_block, &mut miner_1);

        test_debug!("Mine {} initial transactions", first_burn_block.txs.len());

        fork.append_block(first_burn_block);
        burn_node.mine_fork(&mut fork);

        let mut miner_trace = vec![];

        // next, build up some stacks blocks
        for i in 0..rounds / 2 {
            let mut burn_block = {
                let ic = burn_node.sortdb.index_conn();
                fork.next_block(&ic)
            };

            let last_key = node.get_last_key(&miner_1);
            let parent_block_opt = node.get_last_anchored_block(&miner_1);
            let last_microblock_header_opt =
                get_last_microblock_header(&node, &miner_1, parent_block_opt.as_ref());

            // send next key (key for block i+1)
            node.add_key_register(&mut burn_block, &mut miner_1);
            node.add_key_register(&mut burn_block, &mut miner_2);

            let (stacks_block, microblocks, block_commit_op) = node.mine_stacks_block(
                &mut burn_node.sortdb,
                &mut miner_1,
                &mut burn_block,
                &last_key,
                parent_block_opt.as_ref(),
                1000,
                |mut builder, ref mut miner, ref sortdb| {
                    test_debug!("Produce anchored stacks block");

                    let mut miner_chainstate = open_chainstate(false, 0x80000000, &full_test_name);
                    let all_prev_mining_rewards = get_all_mining_rewards(
                        &mut miner_chainstate,
                        &builder.chain_tip,
                        builder.chain_tip.block_height,
                    );

                    let sort_iconn = sortdb.index_conn();
                    let mut miner_epoch_info = builder
                        .pre_epoch_begin(&mut miner_chainstate, &sort_iconn)
                        .unwrap();
                    let mut epoch = builder
                        .epoch_begin(&sort_iconn, &mut miner_epoch_info)
                        .unwrap()
                        .0;
                    let (stacks_block, microblocks) = miner_1_block_builder(
                        &mut epoch,
                        &mut builder,
                        miner,
                        i,
                        last_microblock_header_opt.as_ref(),
                    );

                    assert!(check_mining_reward(
                        &mut epoch,
                        miner,
                        builder.chain_tip.block_height,
                        &all_prev_mining_rewards
                    ));

                    builder.epoch_finish(epoch);
                    (stacks_block, microblocks)
                },
            );

            // process burn chain
            fork.append_block(burn_block);
            let fork_snapshot = burn_node.mine_fork(&mut fork);

            // "discover" the stacks block and its microblocks
            preprocess_stacks_block_data(
                &mut node,
                &mut burn_node,
                &fork_snapshot,
                &stacks_block,
                &microblocks,
                &block_commit_op,
            );

            // process all blocks
            test_debug!(
                "Process Stacks block {} and {} microblocks",
                &stacks_block.block_hash(),
                microblocks.len()
            );
            let tip_info_list = node
                .chainstate
                .process_blocks_at_tip(&mut burn_node.sortdb, 1)
                .unwrap();

            // processed _this_ block
            assert_eq!(tip_info_list.len(), 1);
            let (chain_tip_opt, poison_opt) = tip_info_list[0].clone();

            assert!(chain_tip_opt.is_some());
            assert!(poison_opt.is_none());

            let chain_tip = chain_tip_opt.unwrap().header;

            assert_eq!(
                chain_tip.anchored_header.block_hash(),
                stacks_block.block_hash()
            );
            assert_eq!(chain_tip.consensus_hash, fork_snapshot.consensus_hash);

            // MARF trie exists for the block header's chain state, so we can make merkle proofs on it
            assert!(check_block_state_index_root(
                &mut node.chainstate,
                &fork_snapshot.consensus_hash,
                &chain_tip.anchored_header
            ));

            sortition_winners.push(miner_1.origin_address().unwrap());

            let mut next_miner_trace = TestMinerTracePoint::new();
            next_miner_trace.add(
                miner_1.id,
                full_test_name.clone(),
                fork_snapshot,
                stacks_block,
                microblocks,
                block_commit_op,
            );
            miner_trace.push(next_miner_trace);
        }

        // miner 2 begins mining
        for i in rounds / 2..rounds {
            let mut burn_block = {
                let ic = burn_node.sortdb.index_conn();
                fork.next_block(&ic)
            };

            let last_key_1 = node.get_last_key(&miner_1);
            let last_key_2 = node.get_last_key(&miner_2);

            let last_winning_snapshot = {
                let first_block_height = burn_node.sortdb.first_block_height;
                let ic = burn_node.sortdb.index_conn();
                let chain_tip = fork.get_tip(&ic);
                ic.as_handle(&chain_tip.sortition_id)
                    .get_last_snapshot_with_sortition(first_block_height + (i as u64) + 1)
                    .expect("FATAL: no prior snapshot with sortition")
            };

            let parent_block_opt = Some(
                node.get_anchored_block(&last_winning_snapshot.winning_stacks_block_hash)
                    .expect("FATAL: no prior block from last winning snapshot"),
            );

            let last_microblock_header_opt =
                match get_last_microblock_header(&node, &miner_1, parent_block_opt.as_ref()) {
                    Some(stream) => Some(stream),
                    None => get_last_microblock_header(&node, &miner_2, parent_block_opt.as_ref()),
                };

            // send next key (key for block i+1)
            node.add_key_register(&mut burn_block, &mut miner_1);
            node.add_key_register(&mut burn_block, &mut miner_2);

            let (stacks_block_1, microblocks_1, block_commit_op_1) = node.mine_stacks_block(
                &mut burn_node.sortdb,
                &mut miner_1,
                &mut burn_block,
                &last_key_1,
                parent_block_opt.as_ref(),
                1000,
                |mut builder, ref mut miner, ref sortdb| {
                    test_debug!(
                        "Produce anchored stacks block in stacks fork 1 via {}",
                        miner.origin_address().unwrap().to_string()
                    );

                    let mut miner_chainstate = open_chainstate(false, 0x80000000, &full_test_name);
                    let all_prev_mining_rewards = get_all_mining_rewards(
                        &mut miner_chainstate,
                        &builder.chain_tip,
                        builder.chain_tip.block_height,
                    );

                    let sort_iconn = sortdb.index_conn();
                    let mut miner_epoch_info = builder
                        .pre_epoch_begin(&mut miner_chainstate, &sort_iconn)
                        .unwrap();
                    let mut epoch = builder
                        .epoch_begin(&sort_iconn, &mut miner_epoch_info)
                        .unwrap()
                        .0;
                    let (stacks_block, microblocks) = miner_1_block_builder(
                        &mut epoch,
                        &mut builder,
                        miner,
                        i,
                        last_microblock_header_opt.as_ref(),
                    );

                    assert!(check_mining_reward(
                        &mut epoch,
                        miner,
                        builder.chain_tip.block_height,
                        &all_prev_mining_rewards
                    ));

                    builder.epoch_finish(epoch);
                    (stacks_block, microblocks)
                },
            );

            let (stacks_block_2, microblocks_2, block_commit_op_2) = node.mine_stacks_block(
                &mut burn_node.sortdb,
                &mut miner_2,
                &mut burn_block,
                &last_key_2,
                parent_block_opt.as_ref(),
                1000,
                |mut builder, ref mut miner, ref sortdb| {
                    test_debug!(
                        "Produce anchored stacks block in stacks fork 2 via {}",
                        miner.origin_address().unwrap().to_string()
                    );

                    let mut miner_chainstate = open_chainstate(false, 0x80000000, &full_test_name);
                    let all_prev_mining_rewards = get_all_mining_rewards(
                        &mut miner_chainstate,
                        &builder.chain_tip,
                        builder.chain_tip.block_height,
                    );

                    let sort_iconn = sortdb.index_conn();
                    let mut miner_epoch_info = builder
                        .pre_epoch_begin(&mut miner_chainstate, &sort_iconn)
                        .unwrap();
                    let mut epoch = builder
                        .epoch_begin(&sort_iconn, &mut miner_epoch_info)
                        .unwrap()
                        .0;
                    let (stacks_block, microblocks) = miner_2_block_builder(
                        &mut epoch,
                        &mut builder,
                        miner,
                        i,
                        last_microblock_header_opt.as_ref(),
                    );

                    assert!(check_mining_reward(
                        &mut epoch,
                        miner,
                        builder.chain_tip.block_height,
                        &all_prev_mining_rewards
                    ));

                    builder.epoch_finish(epoch);
                    (stacks_block, microblocks)
                },
            );

            // process burn chain
            fork.append_block(burn_block);
            let fork_snapshot = burn_node.mine_fork(&mut fork);

            // "discover" the stacks blocks
            let res_1 = preprocess_stacks_block_data(
                &mut node,
                &mut burn_node,
                &fork_snapshot,
                &stacks_block_1,
                &microblocks_1,
                &block_commit_op_1,
            );
            let res_2 = preprocess_stacks_block_data(
                &mut node,
                &mut burn_node,
                &fork_snapshot,
                &stacks_block_2,
                &microblocks_2,
                &block_commit_op_2,
            );

            // exactly one stacks block will have been queued up, since sortition picks only one.
            match (res_1, res_2) {
                (Some(res), None) => {}
                (None, Some(res)) => {}
                (_, _) => assert!(false),
            }

            // process all blocks
            test_debug!(
                "Process Stacks block {}",
                &fork_snapshot.winning_stacks_block_hash
            );
            let tip_info_list = node
                .chainstate
                .process_blocks_at_tip(&mut burn_node.sortdb, 2)
                .unwrap();

            // processed exactly one block, but got back two tip-infos
            assert_eq!(tip_info_list.len(), 1);
            let (chain_tip_opt, poison_opt) = tip_info_list[0].clone();

            assert!(chain_tip_opt.is_some());
            assert!(poison_opt.is_none());

            let chain_tip = chain_tip_opt.unwrap().header;

            // selected block is the sortition-winning block
            assert_eq!(
                chain_tip.anchored_header.block_hash(),
                fork_snapshot.winning_stacks_block_hash
            );
            assert_eq!(chain_tip.consensus_hash, fork_snapshot.consensus_hash);

            let mut next_miner_trace = TestMinerTracePoint::new();
            if fork_snapshot.winning_stacks_block_hash == stacks_block_1.block_hash() {
                test_debug!(
                    "\n\nMiner 1 ({}) won sortition\n",
                    miner_1.origin_address().unwrap().to_string()
                );

                // MARF trie exists for the block header's chain state, so we can make merkle proofs on it
                assert!(check_block_state_index_root(
                    &mut node.chainstate,
                    &fork_snapshot.consensus_hash,
                    &stacks_block_1.header
                ));
                sortition_winners.push(miner_1.origin_address().unwrap());

                next_miner_trace.add(
                    miner_1.id,
                    full_test_name.clone(),
                    fork_snapshot,
                    stacks_block_1,
                    microblocks_1,
                    block_commit_op_1,
                );
            } else {
                test_debug!(
                    "\n\nMiner 2 ({}) won sortition\n",
                    miner_2.origin_address().unwrap().to_string()
                );

                // MARF trie exists for the block header's chain state, so we can make merkle proofs on it
                assert!(check_block_state_index_root(
                    &mut node.chainstate,
                    &fork_snapshot.consensus_hash,
                    &stacks_block_2.header
                ));
                sortition_winners.push(miner_2.origin_address().unwrap());

                next_miner_trace.add(
                    miner_2.id,
                    full_test_name.clone(),
                    fork_snapshot,
                    stacks_block_2,
                    microblocks_2,
                    block_commit_op_2,
                );
            }

            miner_trace.push(next_miner_trace);
        }

        TestMinerTrace::new(burn_node, vec![miner_1, miner_2], miner_trace)
    }

    /// two miners begin working on the same stacks chain, and then the stacks chain forks
    /// (resulting in two chainstates).  The burnchain is unaffected.  One miner continues on one
    /// chainstate, and the other continues on the other chainstate.  Fork happens on rounds/2
    fn mine_stacks_blocks_2_forks_2_miners_1_burnchain<F>(
        test_name: &String,
        rounds: usize,
        miner_1_block_builder: F,
        miner_2_block_builder: F,
    ) -> TestMinerTrace
    where
        F: FnMut(
            &mut ClarityTx,
            &mut StacksBlockBuilder,
            &mut TestMiner,
            usize,
            Option<&StacksMicroblockHeader>,
        ) -> (StacksBlock, Vec<StacksMicroblock>),
    {
        mine_stacks_blocks_2_forks_at_height_2_miners_1_burnchain(
            test_name,
            rounds,
            rounds / 2,
            miner_1_block_builder,
            miner_2_block_builder,
        )
    }

    /// two miners begin working on the same stacks chain, and then the stacks chain forks
    /// (resulting in two chainstates).  The burnchain is unaffected.  One miner continues on one
    /// chainstate, and the other continues on the other chainstate.  Fork happens on fork_height
    fn mine_stacks_blocks_2_forks_at_height_2_miners_1_burnchain<F>(
        test_name: &String,
        rounds: usize,
        fork_height: usize,
        mut miner_1_block_builder: F,
        mut miner_2_block_builder: F,
    ) -> TestMinerTrace
    where
        F: FnMut(
            &mut ClarityTx,
            &mut StacksBlockBuilder,
            &mut TestMiner,
            usize,
            Option<&StacksMicroblockHeader>,
        ) -> (StacksBlock, Vec<StacksMicroblock>),
    {
        let full_test_name = format!("{}-2_forks_2_miners_1_burnchain", test_name);
        let mut burn_node = TestBurnchainNode::new();
        let mut miner_factory = TestMinerFactory::new();
        let mut miner_1 =
            miner_factory.next_miner(&burn_node.burnchain, 1, 1, AddressHashMode::SerializeP2PKH);
        let mut miner_2 =
            miner_factory.next_miner(&burn_node.burnchain, 1, 1, AddressHashMode::SerializeP2PKH);

        let mut node = TestStacksNode::new(
            false,
            0x80000000,
            &full_test_name,
            vec![
                miner_1.origin_address().unwrap(),
                miner_2.origin_address().unwrap(),
            ],
        );

        let mut sortition_winners = vec![];

        let first_snapshot =
            SortitionDB::get_first_block_snapshot(burn_node.sortdb.conn()).unwrap();
        let mut fork = TestBurnchainFork::new(
            first_snapshot.block_height,
            &first_snapshot.burn_header_hash,
            &first_snapshot.index_root,
            0,
        );

        let mut first_burn_block =
            TestStacksNode::next_burn_block(&mut burn_node.sortdb, &mut fork);

        // first, register a VRF key
        node.add_key_register(&mut first_burn_block, &mut miner_1);
        node.add_key_register(&mut first_burn_block, &mut miner_2);

        test_debug!("Mine {} initial transactions", first_burn_block.txs.len());

        fork.append_block(first_burn_block);
        burn_node.mine_fork(&mut fork);

        let mut miner_trace = vec![];

        // miner 1 and 2 cooperate to build a shared fork
        for i in 0..fork_height {
            let mut burn_block = {
                let ic = burn_node.sortdb.index_conn();
                fork.next_block(&ic)
            };

            let last_key_1 = node.get_last_key(&miner_1);
            let last_key_2 = node.get_last_key(&miner_2);

            let last_winning_snapshot = {
                let first_block_height = burn_node.sortdb.first_block_height;
                let ic = burn_node.sortdb.index_conn();
                let chain_tip = fork.get_tip(&ic);
                ic.as_handle(&chain_tip.sortition_id)
                    .get_last_snapshot_with_sortition(first_block_height + (i as u64) + 1)
                    .expect("FATAL: no prior snapshot with sortition")
            };

            let (parent_block_opt, last_microblock_header_opt) = if last_winning_snapshot
                .num_sortitions
                == 0
            {
                // this is the first block
                (None, None)
            } else {
                // this is a subsequent block
                let parent_block_opt = Some(
                    node.get_anchored_block(&last_winning_snapshot.winning_stacks_block_hash)
                        .expect("FATAL: no prior block from last winning snapshot"),
                );
                let last_microblock_header_opt =
                    match get_last_microblock_header(&node, &miner_1, parent_block_opt.as_ref()) {
                        Some(stream) => Some(stream),
                        None => {
                            get_last_microblock_header(&node, &miner_2, parent_block_opt.as_ref())
                        }
                    };
                (parent_block_opt, last_microblock_header_opt)
            };

            // send next key (key for block i+1)
            node.add_key_register(&mut burn_block, &mut miner_1);
            node.add_key_register(&mut burn_block, &mut miner_2);

            let (stacks_block_1, microblocks_1, block_commit_op_1) = node.mine_stacks_block(
                &mut burn_node.sortdb,
                &mut miner_1,
                &mut burn_block,
                &last_key_1,
                parent_block_opt.as_ref(),
                1000,
                |mut builder, ref mut miner, ref sortdb| {
                    test_debug!(
                        "Produce anchored stacks block in stacks fork 1 via {}",
                        miner.origin_address().unwrap().to_string()
                    );

                    let mut miner_chainstate = open_chainstate(false, 0x80000000, &full_test_name);
                    let all_prev_mining_rewards = get_all_mining_rewards(
                        &mut miner_chainstate,
                        &builder.chain_tip,
                        builder.chain_tip.block_height,
                    );

                    let sort_iconn = sortdb.index_conn();
                    let mut miner_epoch_info = builder
                        .pre_epoch_begin(&mut miner_chainstate, &sort_iconn)
                        .unwrap();
                    let mut epoch = builder
                        .epoch_begin(&sort_iconn, &mut miner_epoch_info)
                        .unwrap()
                        .0;
                    let (stacks_block, microblocks) = miner_1_block_builder(
                        &mut epoch,
                        &mut builder,
                        miner,
                        i,
                        last_microblock_header_opt.as_ref(),
                    );

                    assert!(check_mining_reward(
                        &mut epoch,
                        miner,
                        builder.chain_tip.block_height,
                        &all_prev_mining_rewards
                    ));

                    builder.epoch_finish(epoch);
                    (stacks_block, microblocks)
                },
            );

            let (stacks_block_2, microblocks_2, block_commit_op_2) = node.mine_stacks_block(
                &mut burn_node.sortdb,
                &mut miner_2,
                &mut burn_block,
                &last_key_2,
                parent_block_opt.as_ref(),
                1000,
                |mut builder, ref mut miner, ref sortdb| {
                    test_debug!(
                        "Produce anchored stacks block in stacks fork 2 via {}",
                        miner.origin_address().unwrap().to_string()
                    );

                    let mut miner_chainstate = open_chainstate(false, 0x80000000, &full_test_name);
                    let all_prev_mining_rewards = get_all_mining_rewards(
                        &mut miner_chainstate,
                        &builder.chain_tip,
                        builder.chain_tip.block_height,
                    );

                    let sort_iconn = sortdb.index_conn();
                    let mut miner_epoch_info = builder
                        .pre_epoch_begin(&mut miner_chainstate, &sort_iconn)
                        .unwrap();
                    let mut epoch = builder
                        .epoch_begin(&sort_iconn, &mut miner_epoch_info)
                        .unwrap()
                        .0;
                    let (stacks_block, microblocks) = miner_2_block_builder(
                        &mut epoch,
                        &mut builder,
                        miner,
                        i,
                        last_microblock_header_opt.as_ref(),
                    );

                    assert!(check_mining_reward(
                        &mut epoch,
                        miner,
                        builder.chain_tip.block_height,
                        &all_prev_mining_rewards
                    ));

                    builder.epoch_finish(epoch);
                    (stacks_block, microblocks)
                },
            );

            // process burn chain
            fork.append_block(burn_block);
            let fork_snapshot = burn_node.mine_fork(&mut fork);

            // "discover" the stacks block and its microblocks
            preprocess_stacks_block_data(
                &mut node,
                &mut burn_node,
                &fork_snapshot,
                &stacks_block_1,
                &microblocks_1,
                &block_commit_op_1,
            );
            preprocess_stacks_block_data(
                &mut node,
                &mut burn_node,
                &fork_snapshot,
                &stacks_block_2,
                &microblocks_2,
                &block_commit_op_2,
            );

            // process all blocks
            test_debug!(
                "Process Stacks block {} and {} microblocks",
                &stacks_block_1.block_hash(),
                microblocks_1.len()
            );
            test_debug!(
                "Process Stacks block {} and {} microblocks",
                &stacks_block_2.block_hash(),
                microblocks_2.len()
            );
            let tip_info_list = node
                .chainstate
                .process_blocks_at_tip(&mut burn_node.sortdb, 2)
                .unwrap();

            // processed _one_ block
            assert_eq!(tip_info_list.len(), 1);
            let (chain_tip_opt, poison_opt) = tip_info_list[0].clone();

            assert!(chain_tip_opt.is_some());
            assert!(poison_opt.is_none());

            let chain_tip = chain_tip_opt.unwrap().header;

            let mut next_miner_trace = TestMinerTracePoint::new();
            if fork_snapshot.winning_stacks_block_hash == stacks_block_1.block_hash() {
                test_debug!(
                    "\n\nMiner 1 ({}) won sortition\n",
                    miner_1.origin_address().unwrap().to_string()
                );

                // MARF trie exists for the block header's chain state, so we can make merkle proofs on it
                assert!(check_block_state_index_root(
                    &mut node.chainstate,
                    &fork_snapshot.consensus_hash,
                    &stacks_block_1.header
                ));
                sortition_winners.push(miner_1.origin_address().unwrap());
            } else {
                test_debug!(
                    "\n\nMiner 2 ({}) won sortition\n",
                    miner_2.origin_address().unwrap().to_string()
                );

                // MARF trie exists for the block header's chain state, so we can make merkle proofs on it
                assert!(check_block_state_index_root(
                    &mut node.chainstate,
                    &fork_snapshot.consensus_hash,
                    &stacks_block_2.header
                ));
                sortition_winners.push(miner_2.origin_address().unwrap());
            }

            // add both blocks to the miner trace, because in this test runner, there will be _two_
            // nodes that process _all_ blocks
            next_miner_trace.add(
                miner_1.id,
                full_test_name.clone(),
                fork_snapshot.clone(),
                stacks_block_1.clone(),
                microblocks_1.clone(),
                block_commit_op_1.clone(),
            );
            next_miner_trace.add(
                miner_2.id,
                full_test_name.clone(),
                fork_snapshot.clone(),
                stacks_block_2.clone(),
                microblocks_2.clone(),
                block_commit_op_2.clone(),
            );
            miner_trace.push(next_miner_trace);
        }

        test_debug!("\n\nMiner 1 and Miner 2 now separate\n\n");

        let mut sortition_winners_1 = sortition_winners.clone();
        let mut sortition_winners_2 = sortition_winners.clone();
        let snapshot_at_fork = {
            let ic = burn_node.sortdb.index_conn();
            let tip = fork.get_tip(&ic);
            tip
        };

        assert_eq!(snapshot_at_fork.num_sortitions, fork_height as u64);

        // give miner 2 its own chain state directory
        let full_test_name_2 = format!("{}.2", &full_test_name);
        let mut node_2 = node.fork(&full_test_name_2);

        // miner 1 begins working on its own fork.
        // miner 2 begins working on its own fork.
        for i in fork_height..rounds {
            let mut burn_block = {
                let ic = burn_node.sortdb.index_conn();
                fork.next_block(&ic)
            };

            let last_key_1 = node.get_last_key(&miner_1);
            let last_key_2 = node_2.get_last_key(&miner_2);

            let mut last_winning_snapshot_1 = {
                let ic = burn_node.sortdb.index_conn();
                let tip = fork.get_tip(&ic);
                match TestStacksNode::get_last_winning_snapshot(&ic, &tip, &miner_1) {
                    Some(sn) => sn,
                    None => SortitionDB::get_first_block_snapshot(&ic).unwrap(),
                }
            };

            let mut last_winning_snapshot_2 = {
                let ic = burn_node.sortdb.index_conn();
                let tip = fork.get_tip(&ic);
                match TestStacksNode::get_last_winning_snapshot(&ic, &tip, &miner_2) {
                    Some(sn) => sn,
                    None => SortitionDB::get_first_block_snapshot(&ic).unwrap(),
                }
            };

            // build off of the point where the fork occurred, regardless of who won that sortition
            if last_winning_snapshot_1.num_sortitions < snapshot_at_fork.num_sortitions {
                last_winning_snapshot_1 = snapshot_at_fork.clone();
            }
            if last_winning_snapshot_2.num_sortitions < snapshot_at_fork.num_sortitions {
                last_winning_snapshot_2 = snapshot_at_fork.clone();
            }

            let parent_block_opt_1 =
                node.get_anchored_block(&last_winning_snapshot_1.winning_stacks_block_hash);
            let parent_block_opt_2 =
                node_2.get_anchored_block(&last_winning_snapshot_2.winning_stacks_block_hash);

            let last_microblock_header_opt_1 =
                get_last_microblock_header(&node, &miner_1, parent_block_opt_1.as_ref());
            let last_microblock_header_opt_2 =
                get_last_microblock_header(&node_2, &miner_2, parent_block_opt_2.as_ref());

            // send next key (key for block i+1)
            node.add_key_register(&mut burn_block, &mut miner_1);
            node_2.add_key_register(&mut burn_block, &mut miner_2);

            let (stacks_block_1, microblocks_1, block_commit_op_1) = node.mine_stacks_block(
                &mut burn_node.sortdb,
                &mut miner_1,
                &mut burn_block,
                &last_key_1,
                parent_block_opt_1.as_ref(),
                1000,
                |mut builder, ref mut miner, ref sortdb| {
                    test_debug!(
                        "Miner {}: Produce anchored stacks block in stacks fork 1 via {}",
                        miner.id,
                        miner.origin_address().unwrap().to_string()
                    );

                    let mut miner_chainstate = open_chainstate(false, 0x80000000, &full_test_name);
                    let all_prev_mining_rewards = get_all_mining_rewards(
                        &mut miner_chainstate,
                        &builder.chain_tip,
                        builder.chain_tip.block_height,
                    );

                    let sort_iconn = sortdb.index_conn();
                    let mut miner_epoch_info = builder
                        .pre_epoch_begin(&mut miner_chainstate, &sort_iconn)
                        .unwrap();
                    let mut epoch = builder
                        .epoch_begin(&sort_iconn, &mut miner_epoch_info)
                        .unwrap()
                        .0;
                    let (stacks_block, microblocks) = miner_1_block_builder(
                        &mut epoch,
                        &mut builder,
                        miner,
                        i,
                        last_microblock_header_opt_1.as_ref(),
                    );

                    assert!(check_mining_reward(
                        &mut epoch,
                        miner,
                        builder.chain_tip.block_height,
                        &all_prev_mining_rewards
                    ));

                    builder.epoch_finish(epoch);
                    (stacks_block, microblocks)
                },
            );

            let (stacks_block_2, microblocks_2, block_commit_op_2) = node_2.mine_stacks_block(
                &mut burn_node.sortdb,
                &mut miner_2,
                &mut burn_block,
                &last_key_2,
                parent_block_opt_2.as_ref(),
                1000,
                |mut builder, ref mut miner, ref sortdb| {
                    test_debug!(
                        "Miner {}: Produce anchored stacks block in stacks fork 2 via {}",
                        miner.id,
                        miner.origin_address().unwrap().to_string()
                    );

                    let mut miner_chainstate =
                        open_chainstate(false, 0x80000000, &full_test_name_2);
                    let all_prev_mining_rewards = get_all_mining_rewards(
                        &mut miner_chainstate,
                        &builder.chain_tip,
                        builder.chain_tip.block_height,
                    );

                    let sort_iconn = sortdb.index_conn();
                    let mut miner_epoch_info = builder
                        .pre_epoch_begin(&mut miner_chainstate, &sort_iconn)
                        .unwrap();
                    let mut epoch = builder
                        .epoch_begin(&sort_iconn, &mut miner_epoch_info)
                        .unwrap()
                        .0;
                    let (stacks_block, microblocks) = miner_2_block_builder(
                        &mut epoch,
                        &mut builder,
                        miner,
                        i,
                        last_microblock_header_opt_2.as_ref(),
                    );

                    assert!(check_mining_reward(
                        &mut epoch,
                        miner,
                        builder.chain_tip.block_height,
                        &all_prev_mining_rewards
                    ));

                    builder.epoch_finish(epoch);
                    (stacks_block, microblocks)
                },
            );

            // process burn chain
            fork.append_block(burn_block);
            let fork_snapshot = burn_node.mine_fork(&mut fork);

            // "discover" the stacks blocks
            let res_1 = preprocess_stacks_block_data(
                &mut node,
                &mut burn_node,
                &fork_snapshot,
                &stacks_block_1,
                &microblocks_1,
                &block_commit_op_1,
            );
            let res_2 = preprocess_stacks_block_data(
                &mut node_2,
                &mut burn_node,
                &fork_snapshot,
                &stacks_block_2,
                &microblocks_2,
                &block_commit_op_2,
            );

            // exactly one stacks block will have been queued up, since sortition picks only one.
            match (res_1, res_2) {
                (Some(res), None) => assert!(res),
                (None, Some(res)) => assert!(res),
                (_, _) => assert!(false),
            }

            // process all blocks
            test_debug!(
                "Process Stacks block {}",
                &fork_snapshot.winning_stacks_block_hash
            );
            let mut tip_info_list = node
                .chainstate
                .process_blocks_at_tip(&mut burn_node.sortdb, 2)
                .unwrap();
            let mut tip_info_list_2 = node_2
                .chainstate
                .process_blocks_at_tip(&mut burn_node.sortdb, 2)
                .unwrap();

            tip_info_list.append(&mut tip_info_list_2);

            // processed exactly one block, but got back two tip-infos
            assert_eq!(tip_info_list.len(), 1);
            let (chain_tip_opt, poison_opt) = tip_info_list[0].clone();

            assert!(chain_tip_opt.is_some());
            assert!(poison_opt.is_none());

            let chain_tip = chain_tip_opt.unwrap().header;

            // selected block is the sortition-winning block
            assert_eq!(
                chain_tip.anchored_header.block_hash(),
                fork_snapshot.winning_stacks_block_hash
            );
            assert_eq!(chain_tip.consensus_hash, fork_snapshot.consensus_hash);

            let mut next_miner_trace = TestMinerTracePoint::new();
            if fork_snapshot.winning_stacks_block_hash == stacks_block_1.block_hash() {
                test_debug!(
                    "\n\nMiner 1 ({}) won sortition\n",
                    miner_1.origin_address().unwrap().to_string()
                );

                // MARF trie exists for the block header's chain state, so we can make merkle proofs on it
                assert!(check_block_state_index_root(
                    &mut node.chainstate,
                    &fork_snapshot.consensus_hash,
                    &stacks_block_1.header
                ));
                sortition_winners_1.push(miner_1.origin_address().unwrap());
            } else {
                test_debug!(
                    "\n\nMiner 2 ({}) won sortition\n",
                    miner_2.origin_address().unwrap().to_string()
                );

                // MARF trie exists for the block header's chain state, so we can make merkle proofs on it
                assert!(check_block_state_index_root(
                    &mut node_2.chainstate,
                    &fork_snapshot.consensus_hash,
                    &stacks_block_2.header
                ));
                sortition_winners_2.push(miner_2.origin_address().unwrap());
            }

            // each miner produced a block; just one of them got accepted
            next_miner_trace.add(
                miner_1.id,
                full_test_name.clone(),
                fork_snapshot.clone(),
                stacks_block_1.clone(),
                microblocks_1.clone(),
                block_commit_op_1.clone(),
            );
            next_miner_trace.add(
                miner_2.id,
                full_test_name_2.clone(),
                fork_snapshot.clone(),
                stacks_block_2.clone(),
                microblocks_2.clone(),
                block_commit_op_2.clone(),
            );
            miner_trace.push(next_miner_trace);

            // keep chainstates in sync with one another -- each node discovers each other nodes'
            // block data.
            preprocess_stacks_block_data(
                &mut node,
                &mut burn_node,
                &fork_snapshot,
                &stacks_block_2,
                &microblocks_2,
                &block_commit_op_2,
            );
            preprocess_stacks_block_data(
                &mut node_2,
                &mut burn_node,
                &fork_snapshot,
                &stacks_block_1,
                &microblocks_1,
                &block_commit_op_1,
            );
            let _ = node
                .chainstate
                .process_blocks_at_tip(&mut burn_node.sortdb, 2)
                .unwrap();
            let _ = node_2
                .chainstate
                .process_blocks_at_tip(&mut burn_node.sortdb, 2)
                .unwrap();
        }

        TestMinerTrace::new(burn_node, vec![miner_1, miner_2], miner_trace)
    }

    /// two miners work on the same fork, and the burnchain splits them.
    /// the split happens at rounds/2
    fn mine_stacks_blocks_1_fork_2_miners_2_burnchains<F>(
        test_name: &String,
        rounds: usize,
        mut miner_1_block_builder: F,
        mut miner_2_block_builder: F,
    ) -> TestMinerTrace
    where
        F: FnMut(
            &mut ClarityTx,
            &mut StacksBlockBuilder,
            &mut TestMiner,
            usize,
            Option<&StacksMicroblockHeader>,
        ) -> (StacksBlock, Vec<StacksMicroblock>),
    {
        let full_test_name = format!("{}-1_fork_2_miners_2_burnchain", test_name);
        let mut burn_node = TestBurnchainNode::new();
        let mut miner_factory = TestMinerFactory::new();
        let mut miner_1 =
            miner_factory.next_miner(&burn_node.burnchain, 1, 1, AddressHashMode::SerializeP2PKH);
        let mut miner_2 =
            miner_factory.next_miner(&burn_node.burnchain, 1, 1, AddressHashMode::SerializeP2PKH);

        let mut node = TestStacksNode::new(
            false,
            0x80000000,
            &full_test_name,
            vec![
                miner_1.origin_address().unwrap(),
                miner_2.origin_address().unwrap(),
            ],
        );

        let first_snapshot =
            SortitionDB::get_first_block_snapshot(burn_node.sortdb.conn()).unwrap();
        let mut fork_1 = TestBurnchainFork::new(
            first_snapshot.block_height,
            &first_snapshot.burn_header_hash,
            &first_snapshot.index_root,
            0,
        );

        let mut first_burn_block =
            TestStacksNode::next_burn_block(&mut burn_node.sortdb, &mut fork_1);

        // first, register a VRF key
        node.add_key_register(&mut first_burn_block, &mut miner_1);
        node.add_key_register(&mut first_burn_block, &mut miner_2);

        test_debug!("Mine {} initial transactions", first_burn_block.txs.len());

        fork_1.append_block(first_burn_block);
        burn_node.mine_fork(&mut fork_1);

        let mut miner_trace = vec![];

        // next, build up some stacks blocks, cooperatively
        for i in 0..rounds / 2 {
            let mut burn_block = {
                let ic = burn_node.sortdb.index_conn();
                fork_1.next_block(&ic)
            };

            let last_key_1 = node.get_last_key(&miner_1);
            let last_key_2 = node.get_last_key(&miner_2);

            let last_winning_snapshot = {
                let first_block_height = burn_node.sortdb.first_block_height;
                let ic = burn_node.sortdb.index_conn();
                let chain_tip = fork_1.get_tip(&ic);
                ic.as_handle(&chain_tip.sortition_id)
                    .get_last_snapshot_with_sortition(first_block_height + (i as u64) + 1)
                    .expect("FATAL: no prior snapshot with sortition")
            };

            let (parent_block_opt, last_microblock_header_opt) = if last_winning_snapshot
                .num_sortitions
                == 0
            {
                // this is the first block
                (None, None)
            } else {
                // this is a subsequent block
                let parent_block_opt = Some(
                    node.get_anchored_block(&last_winning_snapshot.winning_stacks_block_hash)
                        .expect("FATAL: no prior block from last winning snapshot"),
                );
                let last_microblock_header_opt =
                    match get_last_microblock_header(&node, &miner_1, parent_block_opt.as_ref()) {
                        Some(stream) => Some(stream),
                        None => {
                            get_last_microblock_header(&node, &miner_2, parent_block_opt.as_ref())
                        }
                    };
                (parent_block_opt, last_microblock_header_opt)
            };

            // send next key (key for block i+1)
            node.add_key_register(&mut burn_block, &mut miner_1);
            node.add_key_register(&mut burn_block, &mut miner_2);

            let (stacks_block_1, microblocks_1, block_commit_op_1) = node.mine_stacks_block(
                &mut burn_node.sortdb,
                &mut miner_1,
                &mut burn_block,
                &last_key_1,
                parent_block_opt.as_ref(),
                1000,
                |mut builder, ref mut miner, ref sortdb| {
                    test_debug!("Produce anchored stacks block from miner 1");

                    let mut miner_chainstate = open_chainstate(false, 0x80000000, &full_test_name);
                    let all_prev_mining_rewards = get_all_mining_rewards(
                        &mut miner_chainstate,
                        &builder.chain_tip,
                        builder.chain_tip.block_height,
                    );

                    let sort_iconn = sortdb.index_conn();
                    let mut miner_epoch_info = builder
                        .pre_epoch_begin(&mut miner_chainstate, &sort_iconn)
                        .unwrap();
                    let mut epoch = builder
                        .epoch_begin(&sort_iconn, &mut miner_epoch_info)
                        .unwrap()
                        .0;
                    let (stacks_block, microblocks) = miner_1_block_builder(
                        &mut epoch,
                        &mut builder,
                        miner,
                        i,
                        last_microblock_header_opt.as_ref(),
                    );

                    assert!(check_mining_reward(
                        &mut epoch,
                        miner,
                        builder.chain_tip.block_height,
                        &all_prev_mining_rewards
                    ));

                    builder.epoch_finish(epoch);
                    (stacks_block, microblocks)
                },
            );

            let (stacks_block_2, microblocks_2, block_commit_op_2) = node.mine_stacks_block(
                &mut burn_node.sortdb,
                &mut miner_2,
                &mut burn_block,
                &last_key_2,
                parent_block_opt.as_ref(),
                1000,
                |mut builder, ref mut miner, ref sortdb| {
                    test_debug!("Produce anchored stacks block from miner 2");

                    let mut miner_chainstate = open_chainstate(false, 0x80000000, &full_test_name);
                    let all_prev_mining_rewards = get_all_mining_rewards(
                        &mut miner_chainstate,
                        &builder.chain_tip,
                        builder.chain_tip.block_height,
                    );

                    let sort_iconn = sortdb.index_conn();
                    let mut miner_epoch_info = builder
                        .pre_epoch_begin(&mut miner_chainstate, &sort_iconn)
                        .unwrap();
                    let mut epoch = builder
                        .epoch_begin(&sort_iconn, &mut miner_epoch_info)
                        .unwrap()
                        .0;
                    let (stacks_block, microblocks) = miner_2_block_builder(
                        &mut epoch,
                        &mut builder,
                        miner,
                        i,
                        last_microblock_header_opt.as_ref(),
                    );

                    assert!(check_mining_reward(
                        &mut epoch,
                        miner,
                        builder.chain_tip.block_height,
                        &all_prev_mining_rewards
                    ));

                    builder.epoch_finish(epoch);
                    (stacks_block, microblocks)
                },
            );

            // process burn chain
            fork_1.append_block(burn_block);
            let fork_snapshot = burn_node.mine_fork(&mut fork_1);

            // "discover" the stacks block
            preprocess_stacks_block_data(
                &mut node,
                &mut burn_node,
                &fork_snapshot,
                &stacks_block_1,
                &microblocks_1,
                &block_commit_op_1,
            );
            preprocess_stacks_block_data(
                &mut node,
                &mut burn_node,
                &fork_snapshot,
                &stacks_block_2,
                &microblocks_2,
                &block_commit_op_2,
            );

            // process all blocks
            test_debug!(
                "Process Stacks block {} and {} microblocks",
                &stacks_block_1.block_hash(),
                microblocks_1.len()
            );
            test_debug!(
                "Process Stacks block {} and {} microblocks",
                &stacks_block_2.block_hash(),
                microblocks_2.len()
            );
            let tip_info_list = node
                .chainstate
                .process_blocks_at_tip(&mut burn_node.sortdb, 2)
                .unwrap();

            // processed _one_ block
            assert_eq!(tip_info_list.len(), 1);
            let (chain_tip_opt, poison_opt) = tip_info_list[0].clone();

            assert!(chain_tip_opt.is_some());
            assert!(poison_opt.is_none());

            let chain_tip = chain_tip_opt.unwrap().header;

            // selected block is the sortition-winning block
            assert_eq!(
                chain_tip.anchored_header.block_hash(),
                fork_snapshot.winning_stacks_block_hash
            );
            assert_eq!(chain_tip.consensus_hash, fork_snapshot.consensus_hash);

            let mut next_miner_trace = TestMinerTracePoint::new();
            if fork_snapshot.winning_stacks_block_hash == stacks_block_1.block_hash() {
                test_debug!(
                    "\n\nMiner 1 ({}) won sortition\n",
                    miner_1.origin_address().unwrap().to_string()
                );

                // MARF trie exists for the block header's chain state, so we can make merkle proofs on it
                assert!(check_block_state_index_root(
                    &mut node.chainstate,
                    &fork_snapshot.consensus_hash,
                    &stacks_block_1.header
                ));
                next_miner_trace.add(
                    miner_1.id,
                    full_test_name.clone(),
                    fork_snapshot,
                    stacks_block_1,
                    microblocks_1,
                    block_commit_op_1,
                );
            } else {
                test_debug!(
                    "\n\nMiner 2 ({}) won sortition\n",
                    miner_2.origin_address().unwrap().to_string()
                );

                // MARF trie exists for the block header's chain state, so we can make merkle proofs on it
                assert!(check_block_state_index_root(
                    &mut node.chainstate,
                    &fork_snapshot.consensus_hash,
                    &stacks_block_2.header
                ));
                next_miner_trace.add(
                    miner_2.id,
                    full_test_name.clone(),
                    fork_snapshot,
                    stacks_block_2,
                    microblocks_2,
                    block_commit_op_2,
                );
            }
            miner_trace.push(next_miner_trace);
        }

        let mut fork_2 = fork_1.fork();

        test_debug!("\n\n\nbegin burnchain fork\n\n");

        // next, build up some stacks blocks on two separate burnchain forks.
        // send the same leader key register transactions to both forks.
        for i in rounds / 2..rounds {
            let mut burn_block_1 = {
                let ic = burn_node.sortdb.index_conn();
                fork_1.next_block(&ic)
            };
            let mut burn_block_2 = {
                let ic = burn_node.sortdb.index_conn();
                fork_2.next_block(&ic)
            };

            let last_key_1 = node.get_last_key(&miner_1);
            let last_key_2 = node.get_last_key(&miner_2);

            let block_1_snapshot = {
                let first_block_height = burn_node.sortdb.first_block_height;
                let ic = burn_node.sortdb.index_conn();
                let chain_tip = fork_1.get_tip(&ic);
                ic.as_handle(&chain_tip.sortition_id)
                    .get_last_snapshot_with_sortition(first_block_height + (i as u64) + 1)
                    .expect("FATAL: no prior snapshot with sortition")
            };

            let block_2_snapshot = {
                let first_block_height = burn_node.sortdb.first_block_height;
                let ic = burn_node.sortdb.index_conn();
                let chain_tip = fork_2.get_tip(&ic);
                ic.as_handle(&chain_tip.sortition_id)
                    .get_last_snapshot_with_sortition(first_block_height + (i as u64) + 1)
                    .expect("FATAL: no prior snapshot with sortition")
            };

            let parent_block_opt_1 =
                node.get_anchored_block(&block_1_snapshot.winning_stacks_block_hash);
            let parent_block_opt_2 =
                node.get_anchored_block(&block_2_snapshot.winning_stacks_block_hash);

            // send next key (key for block i+1)
            node.add_key_register(&mut burn_block_1, &mut miner_1);
            node.add_key_register(&mut burn_block_2, &mut miner_2);

            let last_microblock_header_opt_1 =
                get_last_microblock_header(&node, &miner_1, parent_block_opt_1.as_ref());
            let last_microblock_header_opt_2 =
                get_last_microblock_header(&node, &miner_2, parent_block_opt_2.as_ref());

            let (stacks_block_1, microblocks_1, block_commit_op_1) = node.mine_stacks_block(
                &mut burn_node.sortdb,
                &mut miner_1,
                &mut burn_block_1,
                &last_key_1,
                parent_block_opt_1.as_ref(),
                1000,
                |mut builder, ref mut miner, ref sortdb| {
                    test_debug!(
                        "Produce anchored stacks block in stacks fork 1 via {}",
                        miner.origin_address().unwrap().to_string()
                    );

                    let mut miner_chainstate = open_chainstate(false, 0x80000000, &full_test_name);
                    let all_prev_mining_rewards = get_all_mining_rewards(
                        &mut miner_chainstate,
                        &builder.chain_tip,
                        builder.chain_tip.block_height,
                    );

                    let sort_iconn = sortdb.index_conn();
                    let mut miner_epoch_info = builder
                        .pre_epoch_begin(&mut miner_chainstate, &sort_iconn)
                        .unwrap();
                    let mut epoch = builder
                        .epoch_begin(&sort_iconn, &mut miner_epoch_info)
                        .unwrap()
                        .0;
                    let (stacks_block, microblocks) = miner_1_block_builder(
                        &mut epoch,
                        &mut builder,
                        miner,
                        i,
                        last_microblock_header_opt_1.as_ref(),
                    );

                    assert!(check_mining_reward(
                        &mut epoch,
                        miner,
                        builder.chain_tip.block_height,
                        &all_prev_mining_rewards
                    ));

                    builder.epoch_finish(epoch);
                    (stacks_block, microblocks)
                },
            );

            let (stacks_block_2, microblocks_2, block_commit_op_2) = node.mine_stacks_block(
                &mut burn_node.sortdb,
                &mut miner_2,
                &mut burn_block_2,
                &last_key_2,
                parent_block_opt_2.as_ref(),
                1000,
                |mut builder, ref mut miner, ref sortdb| {
                    test_debug!(
                        "Produce anchored stacks block in stacks fork 2 via {}",
                        miner.origin_address().unwrap().to_string()
                    );

                    let mut miner_chainstate = open_chainstate(false, 0x80000000, &full_test_name);
                    let all_prev_mining_rewards = get_all_mining_rewards(
                        &mut miner_chainstate,
                        &builder.chain_tip,
                        builder.chain_tip.block_height,
                    );

                    let sort_iconn = sortdb.index_conn();
                    let mut miner_epoch_info = builder
                        .pre_epoch_begin(&mut miner_chainstate, &sort_iconn)
                        .unwrap();
                    let mut epoch = builder
                        .epoch_begin(&sort_iconn, &mut miner_epoch_info)
                        .unwrap()
                        .0;
                    let (stacks_block, microblocks) = miner_2_block_builder(
                        &mut epoch,
                        &mut builder,
                        miner,
                        i,
                        last_microblock_header_opt_2.as_ref(),
                    );

                    assert!(check_mining_reward(
                        &mut epoch,
                        miner,
                        builder.chain_tip.block_height,
                        &all_prev_mining_rewards
                    ));

                    builder.epoch_finish(epoch);
                    (stacks_block, microblocks)
                },
            );

            // process burn chain
            fork_1.append_block(burn_block_1);
            fork_2.append_block(burn_block_2);
            let fork_snapshot_1 = burn_node.mine_fork(&mut fork_1);
            let fork_snapshot_2 = burn_node.mine_fork(&mut fork_2);

            assert!(fork_snapshot_1.burn_header_hash != fork_snapshot_2.burn_header_hash);
            assert!(fork_snapshot_1.consensus_hash != fork_snapshot_2.consensus_hash);

            // "discover" the stacks block
            test_debug!("preprocess fork 1 {}", stacks_block_1.block_hash());
            preprocess_stacks_block_data(
                &mut node,
                &mut burn_node,
                &fork_snapshot_1,
                &stacks_block_1,
                &microblocks_1,
                &block_commit_op_1,
            );

            test_debug!("preprocess fork 2 {}", stacks_block_1.block_hash());
            preprocess_stacks_block_data(
                &mut node,
                &mut burn_node,
                &fork_snapshot_2,
                &stacks_block_2,
                &microblocks_2,
                &block_commit_op_2,
            );

            // process all blocks
            test_debug!(
                "Process all Stacks blocks: {}, {}",
                &stacks_block_1.block_hash(),
                &stacks_block_2.block_hash()
            );
            let tip_info_list = node
                .chainstate
                .process_blocks_at_tip(&mut burn_node.sortdb, 2)
                .unwrap();

            // processed all stacks blocks -- one on each burn chain fork
            assert_eq!(tip_info_list.len(), 2);

            for (ref chain_tip_opt, ref poison_opt) in tip_info_list.iter() {
                assert!(chain_tip_opt.is_some());
                assert!(poison_opt.is_none());
            }

            // fork 1?
            let mut found_fork_1 = false;
            for (ref chain_tip_opt, ref poison_opt) in tip_info_list.iter() {
                let chain_tip = chain_tip_opt.clone().unwrap().header;
                if chain_tip.consensus_hash == fork_snapshot_1.consensus_hash {
                    found_fork_1 = true;
                    assert_eq!(
                        chain_tip.anchored_header.block_hash(),
                        stacks_block_1.block_hash()
                    );

                    // MARF trie exists for the block header's chain state, so we can make merkle proofs on it
                    assert!(check_block_state_index_root(
                        &mut node.chainstate,
                        &fork_snapshot_1.consensus_hash,
                        &chain_tip.anchored_header
                    ));
                }
            }

            assert!(found_fork_1);

            let mut found_fork_2 = false;
            for (ref chain_tip_opt, ref poison_opt) in tip_info_list.iter() {
                let chain_tip = chain_tip_opt.clone().unwrap().header;
                if chain_tip.consensus_hash == fork_snapshot_2.consensus_hash {
                    found_fork_2 = true;
                    assert_eq!(
                        chain_tip.anchored_header.block_hash(),
                        stacks_block_2.block_hash()
                    );

                    // MARF trie exists for the block header's chain state, so we can make merkle proofs on it
                    assert!(check_block_state_index_root(
                        &mut node.chainstate,
                        &fork_snapshot_2.consensus_hash,
                        &chain_tip.anchored_header
                    ));
                }
            }

            assert!(found_fork_2);

            let mut next_miner_trace = TestMinerTracePoint::new();
            next_miner_trace.add(
                miner_1.id,
                full_test_name.clone(),
                fork_snapshot_1,
                stacks_block_1,
                microblocks_1,
                block_commit_op_1,
            );
            next_miner_trace.add(
                miner_2.id,
                full_test_name.clone(),
                fork_snapshot_2,
                stacks_block_2,
                microblocks_2,
                block_commit_op_2,
            );
            miner_trace.push(next_miner_trace);
        }

        TestMinerTrace::new(burn_node, vec![miner_1, miner_2], miner_trace)
    }

    /// two miners begin working on separate forks, and the burnchain splits out under them,
    /// putting each one on a different fork.
    /// split happens at rounds/2
    fn mine_stacks_blocks_2_forks_2_miners_2_burnchains<F>(
        test_name: &String,
        rounds: usize,
        mut miner_1_block_builder: F,
        mut miner_2_block_builder: F,
    ) -> TestMinerTrace
    where
        F: FnMut(
            &mut ClarityTx,
            &mut StacksBlockBuilder,
            &mut TestMiner,
            usize,
            Option<&StacksMicroblockHeader>,
        ) -> (StacksBlock, Vec<StacksMicroblock>),
    {
        let full_test_name = format!("{}-2_forks_2_miner_2_burnchains", test_name);
        let mut burn_node = TestBurnchainNode::new();
        let mut miner_factory = TestMinerFactory::new();
        let mut miner_1 =
            miner_factory.next_miner(&burn_node.burnchain, 1, 1, AddressHashMode::SerializeP2PKH);
        let mut miner_2 =
            miner_factory.next_miner(&burn_node.burnchain, 1, 1, AddressHashMode::SerializeP2PKH);

        let mut node = TestStacksNode::new(
            false,
            0x80000000,
            &full_test_name,
            vec![
                miner_1.origin_address().unwrap(),
                miner_2.origin_address().unwrap(),
            ],
        );

        let first_snapshot =
            SortitionDB::get_first_block_snapshot(burn_node.sortdb.conn()).unwrap();
        let mut fork_1 = TestBurnchainFork::new(
            first_snapshot.block_height,
            &first_snapshot.burn_header_hash,
            &first_snapshot.index_root,
            0,
        );

        let mut first_burn_block =
            TestStacksNode::next_burn_block(&mut burn_node.sortdb, &mut fork_1);

        // first, register a VRF key
        node.add_key_register(&mut first_burn_block, &mut miner_1);
        node.add_key_register(&mut first_burn_block, &mut miner_2);

        test_debug!("Mine {} initial transactions", first_burn_block.txs.len());

        fork_1.append_block(first_burn_block);
        burn_node.mine_fork(&mut fork_1);

        let mut miner_trace = vec![];

        // next, build up some stacks blocks. miners cooperate
        for i in 0..rounds / 2 {
            let mut burn_block = {
                let ic = burn_node.sortdb.index_conn();
                fork_1.next_block(&ic)
            };

            let last_key_1 = node.get_last_key(&miner_1);
            let last_key_2 = node.get_last_key(&miner_2);

            let (block_1_snapshot_opt, block_2_snapshot_opt) = {
                let ic = burn_node.sortdb.index_conn();
                let chain_tip = fork_1.get_tip(&ic);
                let block_1_snapshot_opt =
                    TestStacksNode::get_last_winning_snapshot(&ic, &chain_tip, &miner_1);
                let block_2_snapshot_opt =
                    TestStacksNode::get_last_winning_snapshot(&ic, &chain_tip, &miner_2);
                (block_1_snapshot_opt, block_2_snapshot_opt)
            };

            let parent_block_opt_1 = match block_1_snapshot_opt {
                Some(sn) => node.get_anchored_block(&sn.winning_stacks_block_hash),
                None => None,
            };

            let parent_block_opt_2 = match block_2_snapshot_opt {
                Some(sn) => node.get_anchored_block(&sn.winning_stacks_block_hash),
                None => parent_block_opt_1.clone(),
            };

            let last_microblock_header_opt_1 =
                get_last_microblock_header(&node, &miner_1, parent_block_opt_1.as_ref());
            let last_microblock_header_opt_2 =
                get_last_microblock_header(&node, &miner_2, parent_block_opt_2.as_ref());

            // send next key (key for block i+1)
            node.add_key_register(&mut burn_block, &mut miner_1);
            node.add_key_register(&mut burn_block, &mut miner_2);

            let (stacks_block_1, microblocks_1, block_commit_op_1) = node.mine_stacks_block(
                &mut burn_node.sortdb,
                &mut miner_1,
                &mut burn_block,
                &last_key_1,
                parent_block_opt_1.as_ref(),
                1000,
                |mut builder, ref mut miner, ref sortdb| {
                    test_debug!("Produce anchored stacks block");

                    let mut miner_chainstate = open_chainstate(false, 0x80000000, &full_test_name);
                    let all_prev_mining_rewards = get_all_mining_rewards(
                        &mut miner_chainstate,
                        &builder.chain_tip,
                        builder.chain_tip.block_height,
                    );

                    let sort_iconn = sortdb.index_conn();
                    let mut miner_epoch_info = builder
                        .pre_epoch_begin(&mut miner_chainstate, &sort_iconn)
                        .unwrap();
                    let mut epoch = builder
                        .epoch_begin(&sort_iconn, &mut miner_epoch_info)
                        .unwrap()
                        .0;
                    let (stacks_block, microblocks) = miner_1_block_builder(
                        &mut epoch,
                        &mut builder,
                        miner,
                        i,
                        last_microblock_header_opt_1.as_ref(),
                    );

                    assert!(check_mining_reward(
                        &mut epoch,
                        miner,
                        builder.chain_tip.block_height,
                        &all_prev_mining_rewards
                    ));

                    builder.epoch_finish(epoch);
                    (stacks_block, microblocks)
                },
            );

            let (stacks_block_2, microblocks_2, block_commit_op_2) = node.mine_stacks_block(
                &mut burn_node.sortdb,
                &mut miner_2,
                &mut burn_block,
                &last_key_2,
                parent_block_opt_2.as_ref(),
                1000,
                |mut builder, ref mut miner, ref sortdb| {
                    test_debug!("Produce anchored stacks block");

                    let mut miner_chainstate = open_chainstate(false, 0x80000000, &full_test_name);
                    let all_prev_mining_rewards = get_all_mining_rewards(
                        &mut miner_chainstate,
                        &builder.chain_tip,
                        builder.chain_tip.block_height,
                    );

                    let sort_iconn = sortdb.index_conn();
                    let mut miner_epoch_info = builder
                        .pre_epoch_begin(&mut miner_chainstate, &sort_iconn)
                        .unwrap();
                    let mut epoch = builder
                        .epoch_begin(&sort_iconn, &mut miner_epoch_info)
                        .unwrap()
                        .0;
                    let (stacks_block, microblocks) = miner_2_block_builder(
                        &mut epoch,
                        &mut builder,
                        miner,
                        i,
                        last_microblock_header_opt_2.as_ref(),
                    );

                    assert!(check_mining_reward(
                        &mut epoch,
                        miner,
                        builder.chain_tip.block_height,
                        &all_prev_mining_rewards
                    ));

                    builder.epoch_finish(epoch);
                    (stacks_block, microblocks)
                },
            );

            // process burn chain
            fork_1.append_block(burn_block);
            let fork_snapshot = burn_node.mine_fork(&mut fork_1);

            // "discover" the stacks block
            preprocess_stacks_block_data(
                &mut node,
                &mut burn_node,
                &fork_snapshot,
                &stacks_block_1,
                &microblocks_1,
                &block_commit_op_1,
            );
            preprocess_stacks_block_data(
                &mut node,
                &mut burn_node,
                &fork_snapshot,
                &stacks_block_2,
                &microblocks_2,
                &block_commit_op_2,
            );

            // process all blocks
            test_debug!(
                "Process Stacks block {} and {} microblocks",
                &stacks_block_1.block_hash(),
                microblocks_1.len()
            );
            test_debug!(
                "Process Stacks block {} and {} microblocks",
                &stacks_block_2.block_hash(),
                microblocks_2.len()
            );
            let tip_info_list = node
                .chainstate
                .process_blocks_at_tip(&mut burn_node.sortdb, 2)
                .unwrap();

            // processed _one_ block
            assert_eq!(tip_info_list.len(), 1);
            let (chain_tip_opt, poison_opt) = tip_info_list[0].clone();

            assert!(chain_tip_opt.is_some());
            assert!(poison_opt.is_none());

            let chain_tip = chain_tip_opt.unwrap().header;

            // selected block is the sortition-winning block
            assert_eq!(
                chain_tip.anchored_header.block_hash(),
                fork_snapshot.winning_stacks_block_hash
            );
            assert_eq!(chain_tip.consensus_hash, fork_snapshot.consensus_hash);

            let mut next_miner_trace = TestMinerTracePoint::new();
            if fork_snapshot.winning_stacks_block_hash == stacks_block_1.block_hash() {
                test_debug!(
                    "\n\nMiner 1 ({}) won sortition\n",
                    miner_1.origin_address().unwrap().to_string()
                );

                // MARF trie exists for the block header's chain state, so we can make merkle proofs on it
                assert!(check_block_state_index_root(
                    &mut node.chainstate,
                    &fork_snapshot.consensus_hash,
                    &stacks_block_1.header
                ));
                next_miner_trace.add(
                    miner_1.id,
                    full_test_name.clone(),
                    fork_snapshot.clone(),
                    stacks_block_1,
                    microblocks_1,
                    block_commit_op_1,
                );
            } else {
                test_debug!(
                    "\n\nMiner 2 ({}) won sortition\n",
                    miner_2.origin_address().unwrap().to_string()
                );

                // MARF trie exists for the block header's chain state, so we can make merkle proofs on it
                assert!(check_block_state_index_root(
                    &mut node.chainstate,
                    &fork_snapshot.consensus_hash,
                    &stacks_block_2.header
                ));
                next_miner_trace.add(
                    miner_2.id,
                    full_test_name.clone(),
                    fork_snapshot,
                    stacks_block_2,
                    microblocks_2,
                    block_commit_op_2,
                );
            }

            miner_trace.push(next_miner_trace);
        }

        let mut fork_2 = fork_1.fork();

        test_debug!("\n\n\nbegin burnchain fork\n\n");

        // next, build up some stacks blocks on two separate burnchain forks.
        // send the same leader key register transactions to both forks.
        // miner 1 works on fork 1
        // miner 2 works on fork 2
        for i in rounds / 2..rounds {
            let mut burn_block_1 = {
                let ic = burn_node.sortdb.index_conn();
                fork_1.next_block(&ic)
            };
            let mut burn_block_2 = {
                let ic = burn_node.sortdb.index_conn();
                fork_2.next_block(&ic)
            };

            let last_key_1 = node.get_last_key(&miner_1);
            let last_key_2 = node.get_last_key(&miner_2);
            let block_1_snapshot_opt = {
                let ic = burn_node.sortdb.index_conn();
                let chain_tip = fork_1.get_tip(&ic);
                TestStacksNode::get_last_winning_snapshot(&ic, &chain_tip, &miner_1)
            };
            let block_2_snapshot_opt = {
                let ic = burn_node.sortdb.index_conn();
                let chain_tip = fork_2.get_tip(&ic);
                TestStacksNode::get_last_winning_snapshot(&ic, &chain_tip, &miner_2)
            };

            let parent_block_opt_1 = match block_1_snapshot_opt {
                Some(sn) => node.get_anchored_block(&sn.winning_stacks_block_hash),
                None => None,
            };

            let parent_block_opt_2 = match block_2_snapshot_opt {
                Some(sn) => node.get_anchored_block(&sn.winning_stacks_block_hash),
                None => parent_block_opt_1.clone(),
            };

            // send next key (key for block i+1)
            node.add_key_register(&mut burn_block_1, &mut miner_1);
            node.add_key_register(&mut burn_block_2, &mut miner_2);

            let last_microblock_header_opt_1 =
                get_last_microblock_header(&node, &miner_1, parent_block_opt_1.as_ref());
            let last_microblock_header_opt_2 =
                get_last_microblock_header(&node, &miner_2, parent_block_opt_2.as_ref());

            let (stacks_block_1, microblocks_1, block_commit_op_1) = node.mine_stacks_block(
                &mut burn_node.sortdb,
                &mut miner_1,
                &mut burn_block_1,
                &last_key_1,
                parent_block_opt_1.as_ref(),
                1000,
                |mut builder, ref mut miner, ref sortdb| {
                    test_debug!(
                        "Produce anchored stacks block in stacks fork 1 via {}",
                        miner.origin_address().unwrap().to_string()
                    );

                    let mut miner_chainstate = open_chainstate(false, 0x80000000, &full_test_name);
                    let all_prev_mining_rewards = get_all_mining_rewards(
                        &mut miner_chainstate,
                        &builder.chain_tip,
                        builder.chain_tip.block_height,
                    );

                    let sort_iconn = sortdb.index_conn();
                    let mut miner_epoch_info = builder
                        .pre_epoch_begin(&mut miner_chainstate, &sort_iconn)
                        .unwrap();
                    let mut epoch = builder
                        .epoch_begin(&sort_iconn, &mut miner_epoch_info)
                        .unwrap()
                        .0;
                    let (stacks_block, microblocks) = miner_1_block_builder(
                        &mut epoch,
                        &mut builder,
                        miner,
                        i,
                        last_microblock_header_opt_1.as_ref(),
                    );

                    assert!(check_mining_reward(
                        &mut epoch,
                        miner,
                        builder.chain_tip.block_height,
                        &all_prev_mining_rewards
                    ));

                    builder.epoch_finish(epoch);
                    (stacks_block, microblocks)
                },
            );

            let (stacks_block_2, microblocks_2, block_commit_op_2) = node.mine_stacks_block(
                &mut burn_node.sortdb,
                &mut miner_2,
                &mut burn_block_2,
                &last_key_2,
                parent_block_opt_2.as_ref(),
                1000,
                |mut builder, ref mut miner, ref sortdb| {
                    test_debug!(
                        "Produce anchored stacks block in stacks fork 2 via {}",
                        miner.origin_address().unwrap().to_string()
                    );

                    let mut miner_chainstate = open_chainstate(false, 0x80000000, &full_test_name);
                    let all_prev_mining_rewards = get_all_mining_rewards(
                        &mut miner_chainstate,
                        &builder.chain_tip,
                        builder.chain_tip.block_height,
                    );

                    let sort_iconn = sortdb.index_conn();
                    let mut miner_epoch_info = builder
                        .pre_epoch_begin(&mut miner_chainstate, &sort_iconn)
                        .unwrap();
                    let mut epoch = builder
                        .epoch_begin(&sort_iconn, &mut miner_epoch_info)
                        .unwrap()
                        .0;
                    let (stacks_block, microblocks) = miner_2_block_builder(
                        &mut epoch,
                        &mut builder,
                        miner,
                        i,
                        last_microblock_header_opt_2.as_ref(),
                    );

                    assert!(check_mining_reward(
                        &mut epoch,
                        miner,
                        builder.chain_tip.block_height,
                        &all_prev_mining_rewards
                    ));

                    builder.epoch_finish(epoch);
                    (stacks_block, microblocks)
                },
            );

            // process burn chain
            fork_1.append_block(burn_block_1);
            fork_2.append_block(burn_block_2);
            let fork_snapshot_1 = burn_node.mine_fork(&mut fork_1);
            let fork_snapshot_2 = burn_node.mine_fork(&mut fork_2);

            assert!(fork_snapshot_1.burn_header_hash != fork_snapshot_2.burn_header_hash);
            assert!(fork_snapshot_1.consensus_hash != fork_snapshot_2.consensus_hash);

            // "discover" the stacks block
            test_debug!("preprocess fork 1 {}", stacks_block_1.block_hash());
            preprocess_stacks_block_data(
                &mut node,
                &mut burn_node,
                &fork_snapshot_1,
                &stacks_block_1,
                &microblocks_1,
                &block_commit_op_1,
            );

            test_debug!("preprocess fork 2 {}", stacks_block_1.block_hash());
            preprocess_stacks_block_data(
                &mut node,
                &mut burn_node,
                &fork_snapshot_2,
                &stacks_block_2,
                &microblocks_2,
                &block_commit_op_2,
            );

            // process all blocks
            test_debug!(
                "Process all Stacks blocks: {}, {}",
                &stacks_block_1.block_hash(),
                &stacks_block_2.block_hash()
            );
            let tip_info_list = node
                .chainstate
                .process_blocks_at_tip(&mut burn_node.sortdb, 2)
                .unwrap();

            // processed all stacks blocks -- one on each burn chain fork
            assert_eq!(tip_info_list.len(), 2);

            for (ref chain_tip_opt, ref poison_opt) in tip_info_list.iter() {
                assert!(chain_tip_opt.is_some());
                assert!(poison_opt.is_none());
            }

            // fork 1?
            let mut found_fork_1 = false;
            for (ref chain_tip_opt, ref poison_opt) in tip_info_list.iter() {
                let chain_tip = chain_tip_opt.clone().unwrap().header;
                if chain_tip.consensus_hash == fork_snapshot_1.consensus_hash {
                    found_fork_1 = true;
                    assert_eq!(
                        chain_tip.anchored_header.block_hash(),
                        stacks_block_1.block_hash()
                    );

                    // MARF trie exists for the block header's chain state, so we can make merkle proofs on it
                    assert!(check_block_state_index_root(
                        &mut node.chainstate,
                        &fork_snapshot_1.consensus_hash,
                        &chain_tip.anchored_header
                    ));
                }
            }

            assert!(found_fork_1);

            let mut found_fork_2 = false;
            for (ref chain_tip_opt, ref poison_opt) in tip_info_list.iter() {
                let chain_tip = chain_tip_opt.clone().unwrap().header;
                if chain_tip.consensus_hash == fork_snapshot_2.consensus_hash {
                    found_fork_2 = true;
                    assert_eq!(
                        chain_tip.anchored_header.block_hash(),
                        stacks_block_2.block_hash()
                    );

                    // MARF trie exists for the block header's chain state, so we can make merkle proofs on it
                    assert!(check_block_state_index_root(
                        &mut node.chainstate,
                        &fork_snapshot_2.consensus_hash,
                        &chain_tip.anchored_header
                    ));
                }
            }

            assert!(found_fork_2);

            let mut next_miner_trace = TestMinerTracePoint::new();
            next_miner_trace.add(
                miner_1.id,
                full_test_name.clone(),
                fork_snapshot_1,
                stacks_block_1,
                microblocks_1,
                block_commit_op_1,
            );
            next_miner_trace.add(
                miner_2.id,
                full_test_name.clone(),
                fork_snapshot_2,
                stacks_block_2,
                microblocks_2,
                block_commit_op_2,
            );
            miner_trace.push(next_miner_trace);
        }

        TestMinerTrace::new(burn_node, vec![miner_1, miner_2], miner_trace)
    }

    /// compare two chainstates to see if they have exactly the same blocks and microblocks.
    fn assert_chainstate_blocks_eq(test_name_1: &str, test_name_2: &str) {
        let ch1 = open_chainstate(false, 0x80000000, test_name_1);
        let ch2 = open_chainstate(false, 0x80000000, test_name_2);

        // check presence of anchored blocks
        let mut all_blocks_1 = StacksChainState::list_blocks(&ch1.db()).unwrap();
        let mut all_blocks_2 = StacksChainState::list_blocks(&ch2.db()).unwrap();

        all_blocks_1.sort();
        all_blocks_2.sort();

        assert_eq!(all_blocks_1.len(), all_blocks_2.len());
        for i in 0..all_blocks_1.len() {
            assert_eq!(all_blocks_1[i], all_blocks_2[i]);
        }

        // check presence and ordering of microblocks
        let mut all_microblocks_1 =
            StacksChainState::list_microblocks(&ch1.db(), &ch1.blocks_path).unwrap();
        let mut all_microblocks_2 =
            StacksChainState::list_microblocks(&ch2.db(), &ch2.blocks_path).unwrap();

        all_microblocks_1.sort();
        all_microblocks_2.sort();

        assert_eq!(all_microblocks_1.len(), all_microblocks_2.len());
        for i in 0..all_microblocks_1.len() {
            assert_eq!(all_microblocks_1[i].0, all_microblocks_2[i].0);
            assert_eq!(all_microblocks_1[i].1, all_microblocks_2[i].1);

            assert_eq!(all_microblocks_1[i].2.len(), all_microblocks_2[i].2.len());
            for j in 0..all_microblocks_1[i].2.len() {
                assert_eq!(all_microblocks_1[i].2[j], all_microblocks_2[i].2[j]);
            }
        }

        // compare block status (staging vs confirmed) and contents
        for i in 0..all_blocks_1.len() {
            let staging_1_opt = StacksChainState::load_staging_block(
                &ch1.db(),
                &ch2.blocks_path,
                &all_blocks_1[i].0,
                &all_blocks_1[i].1,
            )
            .unwrap();
            let staging_2_opt = StacksChainState::load_staging_block(
                &ch2.db(),
                &ch2.blocks_path,
                &all_blocks_2[i].0,
                &all_blocks_2[i].1,
            )
            .unwrap();

            let chunk_1_opt = StacksChainState::load_block(
                &ch1.blocks_path,
                &all_blocks_1[i].0,
                &all_blocks_1[i].1,
            )
            .unwrap();
            let chunk_2_opt = StacksChainState::load_block(
                &ch2.blocks_path,
                &all_blocks_2[i].0,
                &all_blocks_2[i].1,
            )
            .unwrap();

            match (staging_1_opt, staging_2_opt) {
                (Some(staging_1), Some(staging_2)) => {
                    assert_eq!(staging_1.block_data, staging_2.block_data);
                }
                (None, None) => {}
                (_, _) => {
                    assert!(false);
                }
            }

            match (chunk_1_opt, chunk_2_opt) {
                (Some(block_1), Some(block_2)) => {
                    assert_eq!(block_1, block_2);
                }
                (None, None) => {}
                (_, _) => {
                    assert!(false);
                }
            }
        }

        for i in 0..all_microblocks_1.len() {
            if all_microblocks_1[i].2.len() == 0 {
                continue;
            }

            let chunk_1_opt = StacksChainState::load_descendant_staging_microblock_stream(
                &ch1.db(),
                &StacksBlockHeader::make_index_block_hash(
                    &all_microblocks_1[i].0,
                    &all_microblocks_1[i].1,
                ),
                0,
                u16::MAX,
            )
            .unwrap();
            let chunk_2_opt = StacksChainState::load_descendant_staging_microblock_stream(
                &ch1.db(),
                &StacksBlockHeader::make_index_block_hash(
                    &all_microblocks_2[i].0,
                    &all_microblocks_2[i].1,
                ),
                0,
                u16::MAX,
            )
            .unwrap();

            match (chunk_1_opt, chunk_2_opt) {
                (Some(chunk_1), Some(chunk_2)) => {
                    assert_eq!(chunk_1, chunk_2);
                }
                (None, None) => {}
                (_, _) => {
                    assert!(false);
                }
            }
            for j in 0..all_microblocks_1[i].2.len() {
                // staging status is the same
                let staging_1_opt = StacksChainState::load_staging_microblock(
                    &ch1.db(),
                    &all_microblocks_1[i].0,
                    &all_microblocks_1[i].1,
                    &all_microblocks_1[i].2[j],
                )
                .unwrap();
                let staging_2_opt = StacksChainState::load_staging_microblock(
                    &ch2.db(),
                    &all_microblocks_2[i].0,
                    &all_microblocks_2[i].1,
                    &all_microblocks_2[i].2[j],
                )
                .unwrap();

                match (staging_1_opt, staging_2_opt) {
                    (Some(staging_1), Some(staging_2)) => {
                        assert_eq!(staging_1.block_data, staging_2.block_data);
                    }
                    (None, None) => {}
                    (_, _) => {
                        assert!(false);
                    }
                }
            }
        }
    }

    /// produce all stacks blocks, but don't process them in order.  Instead, queue them all up and
    /// process them in randomized order.
    /// This works by running mine_stacks_blocks_1_fork_1_miner_1_burnchain, extracting the blocks,
    /// and then re-processing them in a different chainstate directory.
    fn miner_trace_replay_randomized(miner_trace: &mut TestMinerTrace) {
        test_debug!("\n\n");
        test_debug!("------------------------------------------------------------------------");
        test_debug!("                   Randomize and re-apply blocks");
        test_debug!("------------------------------------------------------------------------");
        test_debug!("\n\n");

        let rounds = miner_trace.rounds();
        let test_names = miner_trace.get_test_names();
        let mut nodes = HashMap::new();
        for (i, test_name) in test_names.iter().enumerate() {
            let rnd_test_name = format!("{}-replay_randomized", test_name);
            let next_node = TestStacksNode::new(
                false,
                0x80000000,
                &rnd_test_name,
                miner_trace
                    .miners
                    .iter()
                    .map(|ref miner| miner.origin_address().unwrap())
                    .collect(),
            );
            nodes.insert(test_name, next_node);
        }

        let expected_num_sortitions = miner_trace.get_num_sortitions();
        let expected_num_blocks = miner_trace.get_num_blocks();
        let mut num_processed = 0;

        let mut rng = thread_rng();
        miner_trace.points.as_mut_slice().shuffle(&mut rng);

        // "discover" blocks in random order
        for point in miner_trace.points.drain(..) {
            let mut miner_ids = point.get_miner_ids();
            miner_ids.as_mut_slice().shuffle(&mut rng);

            for miner_id in miner_ids {
                let fork_snapshot_opt = point.get_block_snapshot(miner_id);
                let stacks_block_opt = point.get_stacks_block(miner_id);
                let microblocks_opt = point.get_microblocks(miner_id);
                let block_commit_op_opt = point.get_block_commit(miner_id);

                if fork_snapshot_opt.is_none() || block_commit_op_opt.is_none() {
                    // no sortition by this miner at this point in time
                    continue;
                }

                let fork_snapshot = fork_snapshot_opt.unwrap();
                let block_commit_op = block_commit_op_opt.unwrap();

                match stacks_block_opt {
                    Some(stacks_block) => {
                        let mut microblocks = microblocks_opt.unwrap_or(vec![]);

                        // "discover" the stacks block and its microblocks in all nodes
                        // TODO: randomize microblock discovery order too
                        for (node_name, mut node) in nodes.iter_mut() {
                            microblocks.as_mut_slice().shuffle(&mut rng);

                            preprocess_stacks_block_data(
                                &mut node,
                                &mut miner_trace.burn_node,
                                &fork_snapshot,
                                &stacks_block,
                                &vec![],
                                &block_commit_op,
                            );

                            if microblocks.len() > 0 {
                                for mblock in microblocks.iter() {
                                    preprocess_stacks_block_data(
                                        &mut node,
                                        &mut miner_trace.burn_node,
                                        &fork_snapshot,
                                        &stacks_block,
                                        &vec![mblock.clone()],
                                        &block_commit_op,
                                    );

                                    // process all the blocks we can
                                    test_debug!(
                                        "Process Stacks block {} and microblock {} {}",
                                        &stacks_block.block_hash(),
                                        mblock.block_hash(),
                                        mblock.header.sequence
                                    );
                                    let tip_info_list = node
                                        .chainstate
                                        .process_blocks_at_tip(
                                            &mut miner_trace.burn_node.sortdb,
                                            expected_num_blocks,
                                        )
                                        .unwrap();

                                    num_processed += tip_info_list.len();
                                }
                            } else {
                                // process all the blocks we can
                                test_debug!(
                                    "Process Stacks block {} and {} microblocks in {}",
                                    &stacks_block.block_hash(),
                                    microblocks.len(),
                                    &node_name
                                );
                                let tip_info_list = node
                                    .chainstate
                                    .process_blocks_at_tip(
                                        &mut miner_trace.burn_node.sortdb,
                                        expected_num_blocks,
                                    )
                                    .unwrap();

                                num_processed += tip_info_list.len();
                            }
                        }
                    }
                    None => {
                        // no block announced at this point in time
                        test_debug!(
                            "Miner {} did not produce a Stacks block for {:?} (commit {:?})",
                            miner_id,
                            &fork_snapshot,
                            &block_commit_op
                        );
                        continue;
                    }
                }
            }
        }

        // must have processed the same number of blocks in all nodes
        assert_eq!(num_processed, expected_num_blocks);

        // must have processed all blocks the same way
        for test_name in test_names.iter() {
            let rnd_test_name = format!("{}-replay_randomized", test_name);
            assert_chainstate_blocks_eq(test_name, &rnd_test_name);
        }
    }

    pub fn make_coinbase(miner: &mut TestMiner, burnchain_height: usize) -> StacksTransaction {
        make_coinbase_with_nonce(miner, burnchain_height, miner.get_nonce())
    }

    pub fn make_coinbase_with_nonce(
        miner: &mut TestMiner,
        burnchain_height: usize,
        nonce: u64,
    ) -> StacksTransaction {
        // make a coinbase for this miner
        let mut tx_coinbase = StacksTransaction::new(
            TransactionVersion::Testnet,
            miner.as_transaction_auth().unwrap(),
            TransactionPayload::Coinbase(CoinbasePayload([(burnchain_height % 256) as u8; 32])),
        );
        tx_coinbase.chain_id = 0x80000000;
        tx_coinbase.anchor_mode = TransactionAnchorMode::OnChainOnly;
        tx_coinbase.auth.set_origin_nonce(nonce);

        let mut tx_signer = StacksTransactionSigner::new(&tx_coinbase);
        miner.sign_as_origin(&mut tx_signer);
        let tx_coinbase_signed = tx_signer.get_tx().unwrap();
        tx_coinbase_signed
    }

    pub fn mine_empty_anchored_block<'a>(
        clarity_tx: &mut ClarityTx<'a>,
        builder: &mut StacksBlockBuilder,
        miner: &mut TestMiner,
        burnchain_height: usize,
        parent_microblock_header: Option<&StacksMicroblockHeader>,
    ) -> (StacksBlock, Vec<StacksMicroblock>) {
        let miner_account = StacksChainState::get_account(
            clarity_tx,
            &miner.origin_address().unwrap().to_account_principal(),
        );
        miner.set_nonce(miner_account.nonce);

        // make a coinbase for this miner
        let tx_coinbase_signed = make_coinbase(miner, burnchain_height);

        builder
            .try_mine_tx(clarity_tx, &tx_coinbase_signed)
            .unwrap();

        let stacks_block = builder.mine_anchored_block(clarity_tx);

        test_debug!(
            "Produce anchored stacks block at burnchain height {} stacks height {}",
            burnchain_height,
            stacks_block.header.total_work.work
        );
        (stacks_block, vec![])
    }

    pub fn mine_empty_anchored_block_with_burn_height_pubkh<'a>(
        clarity_tx: &mut ClarityTx<'a>,
        builder: &mut StacksBlockBuilder,
        miner: &mut TestMiner,
        burnchain_height: usize,
        parent_microblock_header: Option<&StacksMicroblockHeader>,
    ) -> (StacksBlock, Vec<StacksMicroblock>) {
        let mut pubkh_bytes = [0u8; 20];
        pubkh_bytes[0..8].copy_from_slice(&burnchain_height.to_be_bytes());
        assert!(builder.set_microblock_pubkey_hash(Hash160(pubkh_bytes)));

        let miner_account = StacksChainState::get_account(
            clarity_tx,
            &miner.origin_address().unwrap().to_account_principal(),
        );

        miner.set_nonce(miner_account.nonce);

        // make a coinbase for this miner
        let tx_coinbase_signed = make_coinbase(miner, burnchain_height);

        builder
            .try_mine_tx(clarity_tx, &tx_coinbase_signed)
            .unwrap();

        let stacks_block = builder.mine_anchored_block(clarity_tx);

        test_debug!(
            "Produce anchored stacks block at burnchain height {} stacks height {} pubkeyhash {}",
            burnchain_height,
            stacks_block.header.total_work.work,
            &stacks_block.header.microblock_pubkey_hash
        );
        (stacks_block, vec![])
    }

    pub fn mine_empty_anchored_block_with_stacks_height_pubkh<'a>(
        clarity_tx: &mut ClarityTx<'a>,
        builder: &mut StacksBlockBuilder,
        miner: &mut TestMiner,
        burnchain_height: usize,
        parent_microblock_header: Option<&StacksMicroblockHeader>,
    ) -> (StacksBlock, Vec<StacksMicroblock>) {
        let mut pubkh_bytes = [0u8; 20];
        pubkh_bytes[0..8].copy_from_slice(&burnchain_height.to_be_bytes());
        assert!(builder.set_microblock_pubkey_hash(Hash160(pubkh_bytes)));

        let miner_account = StacksChainState::get_account(
            clarity_tx,
            &miner.origin_address().unwrap().to_account_principal(),
        );
        miner.set_nonce(miner_account.nonce);

        // make a coinbase for this miner
        let tx_coinbase_signed = make_coinbase(miner, burnchain_height);

        builder
            .try_mine_tx(clarity_tx, &tx_coinbase_signed)
            .unwrap();

        let stacks_block = builder.mine_anchored_block(clarity_tx);

        test_debug!(
            "Produce anchored stacks block at burnchain height {} stacks height {} pubkeyhash {}",
            burnchain_height,
            stacks_block.header.total_work.work,
            &stacks_block.header.microblock_pubkey_hash
        );
        (stacks_block, vec![])
    }

    pub fn make_smart_contract(
        miner: &mut TestMiner,
        burnchain_height: usize,
        stacks_block_height: usize,
    ) -> StacksTransaction {
        // make a smart contract
        let contract = "
        (define-data-var bar int 0)
        (define-public (get-bar) (ok (var-get bar)))
        (define-public (set-bar (x int) (y int))
          (begin (var-set bar (/ x y)) (ok (var-get bar))))";

        test_debug!(
            "Make smart contract block at hello-world-{}-{}",
            burnchain_height,
            stacks_block_height
        );

        let mut tx_contract = StacksTransaction::new(
            TransactionVersion::Testnet,
            miner.as_transaction_auth().unwrap(),
            TransactionPayload::new_smart_contract(
                &format!("hello-world-{}-{}", burnchain_height, stacks_block_height),
                &contract.to_string(),
            )
            .unwrap(),
        );

        tx_contract.chain_id = 0x80000000;
        tx_contract.auth.set_origin_nonce(miner.get_nonce());

        if miner.test_with_tx_fees {
            tx_contract.set_tx_fee(123);
            miner.spent_at_nonce.insert(miner.get_nonce(), 123);
        } else {
            tx_contract.set_tx_fee(0);
        }

        let mut tx_signer = StacksTransactionSigner::new(&tx_contract);
        miner.sign_as_origin(&mut tx_signer);
        let tx_contract_signed = tx_signer.get_tx().unwrap();

        tx_contract_signed
    }

    /// paired with make_smart_contract
    pub fn make_contract_call(
        miner: &mut TestMiner,
        burnchain_height: usize,
        stacks_block_height: usize,
        arg1: i128,
        arg2: i128,
    ) -> StacksTransaction {
        let addr = miner.origin_address().unwrap();
        let mut tx_contract_call = StacksTransaction::new(
            TransactionVersion::Testnet,
            miner.as_transaction_auth().unwrap(),
            TransactionPayload::new_contract_call(
                addr.clone(),
                &format!("hello-world-{}-{}", burnchain_height, stacks_block_height),
                "set-bar",
                vec![Value::Int(arg1), Value::Int(arg2)],
            )
            .unwrap(),
        );

        tx_contract_call.chain_id = 0x80000000;
        tx_contract_call.auth.set_origin_nonce(miner.get_nonce());

        if miner.test_with_tx_fees {
            tx_contract_call.set_tx_fee(456);
            miner.spent_at_nonce.insert(miner.get_nonce(), 456);
        } else {
            tx_contract_call.set_tx_fee(0);
        }

        let mut tx_signer = StacksTransactionSigner::new(&tx_contract_call);
        miner.sign_as_origin(&mut tx_signer);
        let tx_contract_call_signed = tx_signer.get_tx().unwrap();
        tx_contract_call_signed
    }

    /// make a token transfer
    pub fn make_token_transfer(
        miner: &mut TestMiner,
        burnchain_height: usize,
        nonce: Option<u64>,
        recipient: &StacksAddress,
        amount: u64,
        memo: &TokenTransferMemo,
    ) -> StacksTransaction {
        let addr = miner.origin_address().unwrap();
        let mut tx_stx_transfer = StacksTransaction::new(
            TransactionVersion::Testnet,
            miner.as_transaction_auth().unwrap(),
            TransactionPayload::TokenTransfer((*recipient).clone().into(), amount, (*memo).clone()),
        );

        tx_stx_transfer.chain_id = 0x80000000;
        tx_stx_transfer
            .auth
            .set_origin_nonce(nonce.unwrap_or(miner.get_nonce()));
        tx_stx_transfer.set_tx_fee(0);

        let mut tx_signer = StacksTransactionSigner::new(&tx_stx_transfer);
        miner.sign_as_origin(&mut tx_signer);
        let tx_stx_transfer_signed = tx_signer.get_tx().unwrap();
        tx_stx_transfer_signed
    }

    /// Mine invalid token transfers
    pub fn mine_invalid_token_transfers_block<'a>(
        clarity_tx: &mut ClarityTx<'a>,
        builder: &mut StacksBlockBuilder,
        miner: &mut TestMiner,
        burnchain_height: usize,
        parent_microblock_header: Option<&StacksMicroblockHeader>,
    ) -> (StacksBlock, Vec<StacksMicroblock>) {
        let miner_account = StacksChainState::get_account(
            clarity_tx,
            &miner.origin_address().unwrap().to_account_principal(),
        );
        miner.set_nonce(miner_account.nonce);

        // make a coinbase for this miner
        let tx_coinbase_signed = make_coinbase(miner, burnchain_height);
        builder
            .try_mine_tx(clarity_tx, &tx_coinbase_signed)
            .unwrap();

        let recipient =
            StacksAddress::new(C32_ADDRESS_VERSION_TESTNET_SINGLESIG, Hash160([0xff; 20]));
        let tx1 = make_token_transfer(
            miner,
            burnchain_height,
            Some(1),
            &recipient,
            11111,
            &TokenTransferMemo([1u8; 34]),
        );
        builder.force_mine_tx(clarity_tx, &tx1).unwrap();

        if miner.spent_at_nonce.get(&1).is_none() {
            miner.spent_at_nonce.insert(1, 11111);
        }

        let tx2 = make_token_transfer(
            miner,
            burnchain_height,
            Some(2),
            &recipient,
            22222,
            &TokenTransferMemo([2u8; 34]),
        );
        builder.force_mine_tx(clarity_tx, &tx2).unwrap();

        if miner.spent_at_nonce.get(&2).is_none() {
            miner.spent_at_nonce.insert(2, 22222);
        }

        let tx3 = make_token_transfer(
            miner,
            burnchain_height,
            Some(1),
            &recipient,
            33333,
            &TokenTransferMemo([3u8; 34]),
        );
        builder.force_mine_tx(clarity_tx, &tx3).unwrap();

        let tx4 = make_token_transfer(
            miner,
            burnchain_height,
            Some(2),
            &recipient,
            44444,
            &TokenTransferMemo([4u8; 34]),
        );
        builder.force_mine_tx(clarity_tx, &tx4).unwrap();

        let stacks_block = builder.mine_anchored_block(clarity_tx);

        test_debug!("Produce anchored stacks block {} with invalid token transfers at burnchain height {} stacks height {}", stacks_block.block_hash(), burnchain_height, stacks_block.header.total_work.work);

        (stacks_block, vec![])
    }

    /// mine a smart contract in an anchored block, and mine a contract-call in the same anchored
    /// block
    pub fn mine_smart_contract_contract_call_block<'a>(
        clarity_tx: &mut ClarityTx<'a>,
        builder: &mut StacksBlockBuilder,
        miner: &mut TestMiner,
        burnchain_height: usize,
        parent_microblock_header: Option<&StacksMicroblockHeader>,
    ) -> (StacksBlock, Vec<StacksMicroblock>) {
        let miner_account = StacksChainState::get_account(
            clarity_tx,
            &miner.origin_address().unwrap().to_account_principal(),
        );
        miner.set_nonce(miner_account.nonce);

        // make a coinbase for this miner
        let tx_coinbase_signed = make_coinbase(miner, burnchain_height);
        builder
            .try_mine_tx(clarity_tx, &tx_coinbase_signed)
            .unwrap();

        // make a smart contract
        let tx_contract_signed = make_smart_contract(
            miner,
            burnchain_height,
            builder.header.total_work.work as usize,
        );
        builder
            .try_mine_tx(clarity_tx, &tx_contract_signed)
            .unwrap();

        // make a contract call
        let tx_contract_call_signed = make_contract_call(
            miner,
            burnchain_height,
            builder.header.total_work.work as usize,
            6,
            2,
        );
        builder
            .try_mine_tx(clarity_tx, &tx_contract_call_signed)
            .unwrap();

        let stacks_block = builder.mine_anchored_block(clarity_tx);

        // TODO: test value of 'bar' in last contract(s)

        test_debug!("Produce anchored stacks block {} with smart contract and contract call at burnchain height {} stacks height {}", stacks_block.block_hash(), burnchain_height, stacks_block.header.total_work.work);
        (stacks_block, vec![])
    }

    /// mine a smart contract in an anchored block, and mine some contract-calls to it in a microblock tail
    pub fn mine_smart_contract_block_contract_call_microblock<'a>(
        clarity_tx: &mut ClarityTx<'a>,
        builder: &mut StacksBlockBuilder,
        miner: &mut TestMiner,
        burnchain_height: usize,
        parent_microblock_header: Option<&StacksMicroblockHeader>,
    ) -> (StacksBlock, Vec<StacksMicroblock>) {
        if burnchain_height > 0 && builder.chain_tip.anchored_header.total_work.work > 0 {
            // find previous contract in this fork
            for i in (0..burnchain_height).rev() {
                let prev_contract_id = QualifiedContractIdentifier::new(
                    StandardPrincipalData::from(miner.origin_address().unwrap()),
                    ContractName::try_from(
                        format!(
                            "hello-world-{}-{}",
                            i, builder.chain_tip.anchored_header.total_work.work
                        )
                        .as_str(),
                    )
                    .unwrap(),
                );
                let contract =
                    StacksChainState::get_contract(clarity_tx, &prev_contract_id).unwrap();
                if contract.is_none() {
                    continue;
                }

                let prev_bar_value =
                    StacksChainState::get_data_var(clarity_tx, &prev_contract_id, "bar").unwrap();
                assert_eq!(prev_bar_value, Some(Value::Int(3)));
                break;
            }
        }

        let miner_account = StacksChainState::get_account(
            clarity_tx,
            &miner.origin_address().unwrap().to_account_principal(),
        );
        miner.set_nonce(miner_account.nonce);

        // make a coinbase for this miner
        let tx_coinbase_signed = make_coinbase(miner, burnchain_height);
        builder
            .try_mine_tx(clarity_tx, &tx_coinbase_signed)
            .unwrap();

        // make a smart contract
        let tx_contract_signed = make_smart_contract(
            miner,
            burnchain_height,
            builder.header.total_work.work as usize,
        );
        builder
            .try_mine_tx(clarity_tx, &tx_contract_signed)
            .unwrap();

        let stacks_block = builder.mine_anchored_block(clarity_tx);

        let mut microblocks = vec![];
        for i in 0..3 {
            // make a contract call
            let tx_contract_call_signed = make_contract_call(
                miner,
                burnchain_height,
                builder.header.total_work.work as usize,
                6,
                2,
            );
            builder
                .try_mine_tx(clarity_tx, &tx_contract_call_signed)
                .unwrap();

            // put the contract-call into a microblock
            let microblock = builder.mine_next_microblock().unwrap();
            microblocks.push(microblock);
        }

        test_debug!("Produce anchored stacks block {} with smart contract and {} microblocks with contract call at burnchain height {} stacks height {}",
                    stacks_block.block_hash(), microblocks.len(), burnchain_height, stacks_block.header.total_work.work);

        (stacks_block, microblocks)
    }

    /// mine a smart contract in an anchored block, and mine a contract-call to it in a microblock.
    /// Make it so all microblocks throw a runtime exception, but confirm that they are still mined
    /// anyway.
    pub fn mine_smart_contract_block_contract_call_microblock_exception<'a>(
        clarity_tx: &mut ClarityTx<'a>,
        builder: &mut StacksBlockBuilder,
        miner: &mut TestMiner,
        burnchain_height: usize,
        parent_microblock_header: Option<&StacksMicroblockHeader>,
    ) -> (StacksBlock, Vec<StacksMicroblock>) {
        if burnchain_height > 0 && builder.chain_tip.anchored_header.total_work.work > 0 {
            // find previous contract in this fork
            for i in (0..burnchain_height).rev() {
                let prev_contract_id = QualifiedContractIdentifier::new(
                    StandardPrincipalData::from(miner.origin_address().unwrap()),
                    ContractName::try_from(
                        format!(
                            "hello-world-{}-{}",
                            i, builder.chain_tip.anchored_header.total_work.work
                        )
                        .as_str(),
                    )
                    .unwrap(),
                );
                let contract =
                    StacksChainState::get_contract(clarity_tx, &prev_contract_id).unwrap();
                if contract.is_none() {
                    continue;
                }

                test_debug!("Found contract {:?}", &prev_contract_id);
                let prev_bar_value =
                    StacksChainState::get_data_var(clarity_tx, &prev_contract_id, "bar").unwrap();
                assert_eq!(prev_bar_value, Some(Value::Int(0)));
                break;
            }
        }

        let miner_account = StacksChainState::get_account(
            clarity_tx,
            &miner.origin_address().unwrap().to_account_principal(),
        );
        miner.set_nonce(miner_account.nonce);

        // make a coinbase for this miner
        let tx_coinbase_signed = make_coinbase(miner, burnchain_height);
        builder
            .try_mine_tx(clarity_tx, &tx_coinbase_signed)
            .unwrap();

        // make a smart contract
        let tx_contract_signed = make_smart_contract(
            miner,
            burnchain_height,
            builder.header.total_work.work as usize,
        );
        builder
            .try_mine_tx(clarity_tx, &tx_contract_signed)
            .unwrap();

        let stacks_block = builder.mine_anchored_block(clarity_tx);

        let mut microblocks = vec![];
        for i in 0..3 {
            // make a contract call (note: triggers a divide-by-zero runtime error)
            let tx_contract_call_signed = make_contract_call(
                miner,
                burnchain_height,
                builder.header.total_work.work as usize,
                6,
                0,
            );
            builder
                .try_mine_tx(clarity_tx, &tx_contract_call_signed)
                .unwrap();

            // put the contract-call into a microblock
            let microblock = builder.mine_next_microblock().unwrap();
            microblocks.push(microblock);
        }

        test_debug!("Produce anchored stacks block {} with smart contract and {} microblocks with contract call at burnchain height {} stacks height {}", 
                    stacks_block.block_hash(), microblocks.len(), burnchain_height, stacks_block.header.total_work.work);

        (stacks_block, microblocks)
    }

    /*
    // TODO: blocked on get-block-info's reliance on get_simmed_block_height

    /// In the first epoch, mine an anchored block followed by 100 microblocks.
    /// In all following epochs, build off of one of the microblocks.
    fn mine_smart_contract_block_contract_call_microblocks_same_stream<'a>(clarity_tx: &mut ClarityTx<'a>,
                                                                           builder: &mut StacksBlockBuilder,
                                                                           miner: &mut TestMiner,
                                                                           burnchain_height: usize,
                                                                           parent_microblock_header: Option<&StacksMicroblockHeader>) -> (StacksBlock, Vec<StacksMicroblock>) {

        let miner_account = StacksChainState::get_account(clarity_tx, &miner.origin_address().unwrap().to_account_principal());
        miner.set_nonce(miner_account.nonce);

        // make a coinbase for this miner
        let tx_coinbase_signed = make_coinbase(miner, burnchain_height);
        builder.try_mine_tx(clarity_tx, &tx_coinbase_signed).unwrap();

        if burnchain_height == 0 {
            // make a smart contract
            let tx_contract_signed = make_smart_contract(miner, burnchain_height, builder.header.total_work.work as usize);
            builder.try_mine_tx(clarity_tx, &tx_contract_signed).unwrap();

            let stacks_block = builder.mine_anchored_block(clarity_tx);

            // create the initial 20 contract calls in microblocks
            let mut stacks_microblocks = vec![];
            for i in 0..20 {
                let tx_contract_call_signed = make_contract_call(miner, burnchain_height, builder.header.total_work.work, 6, 2);
                builder.try_mine_tx(clarity_tx, &tx_contract_call_signed).unwrap();

                let microblock = builder.mine_next_microblock().unwrap();
                stacks_microblocks.push(microblock);
            }

            (stacks_block, stacks_microblocks)
        }
        else {
            // set parent at block 1
            let first_block_hash = clarity_get_block_hash(clarity_tx, 1).unwrap();
            builder.set_parent_block(&first_block_hash);

            let mut stacks_block = builder.mine_anchored_block(clarity_tx);

            // re-create the initial 100 contract calls in microblocks
            let mut stacks_microblocks = vec![];
            for i in 0..20 {
                let tx_contract_call_signed = make_contract_call(miner, burnchain_height, builder.header.total_work.work, 6, 2);
                builder.try_mine_tx(clarity_tx, &tx_contract_call_signed).unwrap();

                let microblock = builder.mine_next_microblock().unwrap();
                stacks_microblocks.push(microblock);
            }

            // builder.set_parent_microblock(&stacks_microblocks[burnchain_height].block_hash(), stacks_microblocks[burnchain_height].header.sequence);
            stacks_block.header.parent_microblock = stacks_microblocks[burnchain_height].block_hash();
            stacks_block.header.parent_microblock_sequence = stacks_microblocks[burnchain_height].header.sequence;

            (stacks_block, vec![])
        }
    }
    */

    #[test]
    fn mine_anchored_empty_blocks_single() {
        mine_stacks_blocks_1_fork_1_miner_1_burnchain(
            &"empty-anchored-blocks".to_string(),
            10,
            mine_empty_anchored_block,
            |_, _| true,
        );
    }

    #[test]
    fn mine_anchored_empty_blocks_random() {
        let mut miner_trace = mine_stacks_blocks_1_fork_1_miner_1_burnchain(
            &"empty-anchored-blocks-random".to_string(),
            10,
            mine_empty_anchored_block,
            |_, _| true,
        );
        miner_trace_replay_randomized(&mut miner_trace);
    }

    #[test]
    fn mine_anchored_empty_blocks_multiple_miners() {
        mine_stacks_blocks_1_fork_2_miners_1_burnchain(
            &"empty-anchored-blocks-multiple-miners".to_string(),
            10,
            mine_empty_anchored_block,
            mine_empty_anchored_block,
        );
    }

    #[test]
    fn mine_anchored_empty_blocks_multiple_miners_random() {
        let mut miner_trace = mine_stacks_blocks_1_fork_2_miners_1_burnchain(
            &"empty-anchored-blocks-multiple-miners-random".to_string(),
            10,
            mine_empty_anchored_block,
            mine_empty_anchored_block,
        );
        miner_trace_replay_randomized(&mut miner_trace);
    }

    #[test]
    fn mine_anchored_empty_blocks_stacks_fork() {
        mine_stacks_blocks_2_forks_2_miners_1_burnchain(
            &"empty-anchored-blocks-stacks-fork".to_string(),
            10,
            mine_empty_anchored_block,
            mine_empty_anchored_block,
        );
    }

    #[test]
    fn mine_anchored_empty_blocks_stacks_fork_random() {
        let mut miner_trace = mine_stacks_blocks_2_forks_2_miners_1_burnchain(
            &"empty-anchored-blocks-stacks-fork-random".to_string(),
            10,
            mine_empty_anchored_block,
            mine_empty_anchored_block,
        );
        miner_trace_replay_randomized(&mut miner_trace);
    }

    #[test]
    fn mine_anchored_empty_blocks_burnchain_fork() {
        mine_stacks_blocks_1_fork_2_miners_2_burnchains(
            &"empty-anchored-blocks-burnchain-fork".to_string(),
            10,
            mine_empty_anchored_block,
            mine_empty_anchored_block,
        );
    }

    #[test]
    fn mine_anchored_empty_blocks_burnchain_fork_random() {
        let mut miner_trace = mine_stacks_blocks_1_fork_2_miners_2_burnchains(
            &"empty-anchored-blocks-burnchain-fork-random".to_string(),
            10,
            mine_empty_anchored_block,
            mine_empty_anchored_block,
        );
        miner_trace_replay_randomized(&mut miner_trace);
    }

    #[test]
    fn mine_anchored_empty_blocks_burnchain_fork_stacks_fork() {
        mine_stacks_blocks_2_forks_2_miners_2_burnchains(
            &"empty-anchored-blocks-burnchain-stacks-fork".to_string(),
            10,
            mine_empty_anchored_block,
            mine_empty_anchored_block,
        );
    }

    #[test]
    fn mine_anchored_empty_blocks_burnchain_fork_stacks_fork_random() {
        let mut miner_trace = mine_stacks_blocks_2_forks_2_miners_2_burnchains(
            &"empty-anchored-blocks-burnchain-stacks-fork-random".to_string(),
            10,
            mine_empty_anchored_block,
            mine_empty_anchored_block,
        );
        miner_trace_replay_randomized(&mut miner_trace);
    }

    #[test]
    fn mine_anchored_smart_contract_contract_call_blocks_single() {
        mine_stacks_blocks_1_fork_1_miner_1_burnchain(
            &"smart-contract-contract-call-anchored-blocks".to_string(),
            10,
            mine_smart_contract_contract_call_block,
            |_, _| true,
        );
    }

    #[test]
    fn mine_anchored_smart_contract_contract_call_blocks_single_random() {
        let mut miner_trace = mine_stacks_blocks_1_fork_1_miner_1_burnchain(
            &"smart-contract-contract-call-anchored-blocks-random".to_string(),
            10,
            mine_smart_contract_contract_call_block,
            |_, _| true,
        );
        miner_trace_replay_randomized(&mut miner_trace);
    }

    #[test]
    fn mine_anchored_smart_contract_contract_call_blocks_multiple_miners() {
        mine_stacks_blocks_1_fork_2_miners_1_burnchain(
            &"smart-contract-contract-call-anchored-blocks-multiple-miners".to_string(),
            10,
            mine_smart_contract_contract_call_block,
            mine_smart_contract_contract_call_block,
        );
    }

    #[test]
    fn mine_anchored_smart_contract_contract_call_blocks_multiple_miners_random() {
        let mut miner_trace = mine_stacks_blocks_1_fork_2_miners_1_burnchain(
            &"smart-contract-contract-call-anchored-blocks-multiple-miners-random".to_string(),
            10,
            mine_smart_contract_contract_call_block,
            mine_smart_contract_contract_call_block,
        );
        miner_trace_replay_randomized(&mut miner_trace);
    }

    #[test]
    fn mine_anchored_smart_contract_contract_call_blocks_stacks_fork() {
        mine_stacks_blocks_2_forks_2_miners_1_burnchain(
            &"smart-contract-contract-call-anchored-blocks-stacks-fork".to_string(),
            10,
            mine_smart_contract_contract_call_block,
            mine_smart_contract_contract_call_block,
        );
    }

    #[test]
    fn mine_anchored_smart_contract_contract_call_blocks_stacks_fork_random() {
        let mut miner_trace = mine_stacks_blocks_2_forks_2_miners_1_burnchain(
            &"smart-contract-contract-call-anchored-blocks-stacks-fork-random".to_string(),
            10,
            mine_smart_contract_contract_call_block,
            mine_smart_contract_contract_call_block,
        );
        miner_trace_replay_randomized(&mut miner_trace);
    }

    #[test]
    fn mine_anchored_smart_contract_contract_call_blocks_burnchain_fork() {
        mine_stacks_blocks_1_fork_2_miners_2_burnchains(
            &"smart-contract-contract-call-anchored-blocks-burnchain-fork".to_string(),
            10,
            mine_smart_contract_contract_call_block,
            mine_smart_contract_contract_call_block,
        );
    }

    #[test]
    fn mine_anchored_smart_contract_contract_call_blocks_burnchain_fork_random() {
        let mut miner_trace = mine_stacks_blocks_1_fork_2_miners_2_burnchains(
            &"smart-contract-contract-call-anchored-blocks-burnchain-fork-random".to_string(),
            10,
            mine_smart_contract_contract_call_block,
            mine_smart_contract_contract_call_block,
        );
        miner_trace_replay_randomized(&mut miner_trace);
    }

    #[test]
    fn mine_anchored_smart_contract_contract_call_blocks_burnchain_fork_stacks_fork() {
        mine_stacks_blocks_2_forks_2_miners_2_burnchains(
            &"smart-contract-contract-call-anchored-blocks-burnchain-stacks-fork".to_string(),
            10,
            mine_smart_contract_contract_call_block,
            mine_smart_contract_contract_call_block,
        );
    }

    #[test]
    fn mine_anchored_smart_contract_contract_call_blocks_burnchain_fork_stacks_fork_random() {
        let mut miner_trace = mine_stacks_blocks_2_forks_2_miners_2_burnchains(
            &"smart-contract-contract-call-anchored-blocks-burnchain-stacks-fork-random"
                .to_string(),
            10,
            mine_smart_contract_contract_call_block,
            mine_smart_contract_contract_call_block,
        );
        miner_trace_replay_randomized(&mut miner_trace);
    }

    #[test]
    fn mine_anchored_smart_contract_block_contract_call_microblock_single() {
        mine_stacks_blocks_1_fork_1_miner_1_burnchain(
            &"smart-contract-block-contract-call-microblock".to_string(),
            10,
            mine_smart_contract_block_contract_call_microblock,
            |_, _| true,
        );
    }

    #[test]
    fn mine_anchored_smart_contract_block_contract_call_microblock_single_random() {
        let mut miner_trace = mine_stacks_blocks_1_fork_1_miner_1_burnchain(
            &"smart-contract-block-contract-call-microblock-random".to_string(),
            10,
            mine_smart_contract_block_contract_call_microblock,
            |_, _| true,
        );
        miner_trace_replay_randomized(&mut miner_trace);
    }

    #[test]
    fn mine_anchored_smart_contract_block_contract_call_microblock_multiple_miners() {
        mine_stacks_blocks_1_fork_2_miners_1_burnchain(
            &"smart-contract-block-contract-call-microblock-multiple-miners".to_string(),
            10,
            mine_smart_contract_block_contract_call_microblock,
            mine_smart_contract_block_contract_call_microblock,
        );
    }

    #[test]
    fn mine_anchored_smart_contract_block_contract_call_microblock_multiple_miners_random() {
        let mut miner_trace = mine_stacks_blocks_1_fork_2_miners_1_burnchain(
            &"smart-contract-block-contract-call-microblock-multiple-miners-random".to_string(),
            10,
            mine_smart_contract_block_contract_call_microblock,
            mine_smart_contract_block_contract_call_microblock,
        );
        miner_trace_replay_randomized(&mut miner_trace);
    }

    #[test]
    fn mine_anchored_smart_contract_block_contract_call_microblock_stacks_fork() {
        mine_stacks_blocks_2_forks_2_miners_1_burnchain(
            &"smart-contract-block-contract-call-microblock-stacks-fork".to_string(),
            10,
            mine_smart_contract_block_contract_call_microblock,
            mine_smart_contract_block_contract_call_microblock,
        );
    }

    #[test]
    #[ignore]
    fn mine_anchored_smart_contract_block_contract_call_microblock_stacks_fork_random() {
        let mut miner_trace = mine_stacks_blocks_2_forks_2_miners_1_burnchain(
            &"smart-contract-block-contract-call-microblock-stacks-fork-random".to_string(),
            10,
            mine_smart_contract_block_contract_call_microblock,
            mine_smart_contract_block_contract_call_microblock,
        );
        miner_trace_replay_randomized(&mut miner_trace);
    }

    #[test]
    fn mine_anchored_smart_contract_block_contract_call_microblock_burnchain_fork() {
        mine_stacks_blocks_1_fork_2_miners_2_burnchains(
            &"smart-contract-block-contract-call-microblock-burnchain-fork".to_string(),
            10,
            mine_smart_contract_block_contract_call_microblock,
            mine_smart_contract_block_contract_call_microblock,
        );
    }

    #[test]
    fn mine_anchored_smart_contract_block_contract_call_microblock_burnchain_fork_random() {
        let mut miner_trace = mine_stacks_blocks_1_fork_2_miners_2_burnchains(
            &"smart-contract-block-contract-call-microblock-burnchain-fork-random".to_string(),
            10,
            mine_smart_contract_block_contract_call_microblock,
            mine_smart_contract_block_contract_call_microblock,
        );
        miner_trace_replay_randomized(&mut miner_trace);
    }

    #[test]
    fn mine_anchored_smart_contract_block_contract_call_microblock_burnchain_fork_stacks_fork() {
        mine_stacks_blocks_2_forks_2_miners_2_burnchains(
            &"smart-contract-block-contract-call-microblock-burnchain-stacks-fork".to_string(),
            10,
            mine_smart_contract_block_contract_call_microblock,
            mine_smart_contract_block_contract_call_microblock,
        );
    }

    #[test]
    fn mine_anchored_smart_contract_block_contract_call_microblock_burnchain_fork_stacks_fork_random(
    ) {
        let mut miner_trace = mine_stacks_blocks_2_forks_2_miners_2_burnchains(
            &"smart-contract-block-contract-call-microblock-burnchain-stacks-fork-random"
                .to_string(),
            10,
            mine_smart_contract_block_contract_call_microblock,
            mine_smart_contract_block_contract_call_microblock,
        );
        miner_trace_replay_randomized(&mut miner_trace);
    }

    #[test]
    fn mine_anchored_smart_contract_block_contract_call_microblock_exception_single() {
        mine_stacks_blocks_1_fork_1_miner_1_burnchain(
            &"smart-contract-block-contract-call-microblock-exception".to_string(),
            10,
            mine_smart_contract_block_contract_call_microblock_exception,
            |_, _| true,
        );
    }

    #[test]
    fn mine_anchored_smart_contract_block_contract_call_microblock_exception_single_random() {
        let mut miner_trace = mine_stacks_blocks_1_fork_1_miner_1_burnchain(
            &"smart-contract-block-contract-call-microblock-exception-random".to_string(),
            10,
            mine_smart_contract_block_contract_call_microblock_exception,
            |_, _| true,
        );
        miner_trace_replay_randomized(&mut miner_trace);
    }

    #[test]
    fn mine_anchored_smart_contract_block_contract_call_microblock_exception_multiple_miners() {
        mine_stacks_blocks_1_fork_2_miners_1_burnchain(
            &"smart-contract-block-contract-call-microblock-exception-multiple-miners".to_string(),
            10,
            mine_smart_contract_block_contract_call_microblock_exception,
            mine_smart_contract_block_contract_call_microblock_exception,
        );
    }

    #[test]
    fn mine_anchored_smart_contract_block_contract_call_microblock_exception_multiple_miners_random(
    ) {
        let mut miner_trace = mine_stacks_blocks_1_fork_2_miners_1_burnchain(
            &"smart-contract-block-contract-call-microblock-exception-multiple-miners-random"
                .to_string(),
            10,
            mine_smart_contract_block_contract_call_microblock_exception,
            mine_smart_contract_block_contract_call_microblock_exception,
        );
        miner_trace_replay_randomized(&mut miner_trace);
    }

    #[test]
    fn mine_anchored_smart_contract_block_contract_call_microblock_exception_stacks_fork() {
        mine_stacks_blocks_2_forks_2_miners_1_burnchain(
            &"smart-contract-block-contract-call-microblock-exception-stacks-fork".to_string(),
            10,
            mine_smart_contract_block_contract_call_microblock_exception,
            mine_smart_contract_block_contract_call_microblock_exception,
        );
    }

    #[test]
    #[ignore]
    fn mine_anchored_smart_contract_block_contract_call_microblock_exception_stacks_fork_random() {
        let mut miner_trace = mine_stacks_blocks_2_forks_2_miners_1_burnchain(
            &"smart-contract-block-contract-call-microblock-exception-stacks-fork-random"
                .to_string(),
            10,
            mine_smart_contract_block_contract_call_microblock_exception,
            mine_smart_contract_block_contract_call_microblock_exception,
        );
        miner_trace_replay_randomized(&mut miner_trace);
    }

    #[test]
    fn mine_anchored_smart_contract_block_contract_call_microblock_exception_burnchain_fork() {
        mine_stacks_blocks_1_fork_2_miners_2_burnchains(
            &"smart-contract-block-contract-call-microblock-exception-burnchain-fork".to_string(),
            10,
            mine_smart_contract_block_contract_call_microblock_exception,
            mine_smart_contract_block_contract_call_microblock_exception,
        );
    }

    #[test]
    fn mine_anchored_smart_contract_block_contract_call_microblock_exception_burnchain_fork_random()
    {
        let mut miner_trace = mine_stacks_blocks_1_fork_2_miners_2_burnchains(
            &"smart-contract-block-contract-call-microblock-exception-burnchain-fork-random"
                .to_string(),
            10,
            mine_smart_contract_block_contract_call_microblock_exception,
            mine_smart_contract_block_contract_call_microblock_exception,
        );
        miner_trace_replay_randomized(&mut miner_trace);
    }

    #[test]
    fn mine_anchored_smart_contract_block_contract_call_microblock_exception_burnchain_fork_stacks_fork(
    ) {
        mine_stacks_blocks_2_forks_2_miners_2_burnchains(
            &"smart-contract-block-contract-call-microblock-exception-burnchain-stacks-fork"
                .to_string(),
            10,
            mine_smart_contract_block_contract_call_microblock_exception,
            mine_smart_contract_block_contract_call_microblock_exception,
        );
    }

    #[test]
    fn mine_anchored_smart_contract_block_contract_call_microblock_exception_burnchain_fork_stacks_fork_random(
    ) {
        let mut miner_trace = mine_stacks_blocks_2_forks_2_miners_2_burnchains(
            &"smart-contract-block-contract-call-microblock-exception-burnchain-stacks-fork-random"
                .to_string(),
            10,
            mine_smart_contract_block_contract_call_microblock_exception,
            mine_smart_contract_block_contract_call_microblock_exception,
        );
        miner_trace_replay_randomized(&mut miner_trace);
    }

    #[test]
    fn mine_empty_anchored_block_deterministic_pubkeyhash_burnchain_fork() {
        mine_stacks_blocks_1_fork_2_miners_2_burnchains(
            &"mine_empty_anchored_block_deterministic_pubkeyhash_burnchain_fork".to_string(),
            10,
            mine_empty_anchored_block_with_burn_height_pubkh,
            mine_empty_anchored_block_with_burn_height_pubkh,
        );
    }

    #[test]
    fn mine_empty_anchored_block_deterministic_pubkeyhash_stacks_fork() {
        mine_stacks_blocks_2_forks_2_miners_1_burnchain(
            &"mine_empty_anchored_block_deterministic_pubkeyhash_stacks_fork".to_string(),
            10,
            mine_empty_anchored_block_with_stacks_height_pubkh,
            mine_empty_anchored_block_with_stacks_height_pubkh,
        );
    }

    #[test]
    fn mine_empty_anchored_block_deterministic_pubkeyhash_stacks_fork_at_genesis() {
        mine_stacks_blocks_2_forks_at_height_2_miners_1_burnchain(
            &"mine_empty_anchored_block_deterministic_pubkeyhash_stacks_fork_at_genesis"
                .to_string(),
            10,
            0,
            mine_empty_anchored_block_with_stacks_height_pubkh,
            mine_empty_anchored_block_with_stacks_height_pubkh,
        );
    }

    #[test]
    fn mine_anchored_invalid_token_transfer_blocks_single() {
        let miner_trace = mine_stacks_blocks_1_fork_1_miner_1_burnchain(
            &"invalid-token-transfers".to_string(),
            10,
            mine_invalid_token_transfers_block,
            |_, _| false,
        );

        let full_test_name = "invalid-token-transfers-1_fork_1_miner_1_burnchain";
        let chainstate = open_chainstate(false, 0x80000000, full_test_name);

        // each block must be orphaned
        for point in miner_trace.points.iter() {
            for (height, bc) in point.block_commits.iter() {
                // NOTE: this only works because there are no PoX forks in this test
                let sn = SortitionDB::get_block_snapshot(
                    miner_trace.burn_node.sortdb.conn(),
                    &SortitionId::stubbed(&bc.burn_header_hash),
                )
                .unwrap()
                .unwrap();
                assert!(StacksChainState::is_block_orphaned(
                    &chainstate.db(),
                    &sn.consensus_hash,
                    &bc.block_header_hash
                )
                .unwrap());
            }
        }
    }

    // TODO: merge with vm/tests/integrations.rs.
    // Distinct here because we use a different testnet ID
    pub fn make_user_contract_publish(
        sender: &StacksPrivateKey,
        nonce: u64,
        tx_fee: u64,
        contract_name: &str,
        contract_content: &str,
    ) -> StacksTransaction {
        let name = ContractName::from(contract_name);
        let code_body = StacksString::from_string(&contract_content.to_string()).unwrap();

        let payload = TransactionSmartContract { name, code_body };

        sign_standard_singlesig_tx(payload.into(), sender, nonce, tx_fee)
    }

    pub fn make_user_stacks_transfer(
        sender: &StacksPrivateKey,
        nonce: u64,
        tx_fee: u64,
        recipient: &PrincipalData,
        amount: u64,
    ) -> StacksTransaction {
        let payload = TransactionPayload::TokenTransfer(
            recipient.clone(),
            amount,
            TokenTransferMemo([0; 34]),
        );
        sign_standard_singlesig_tx(payload.into(), sender, nonce, tx_fee)
    }

    pub fn make_user_coinbase(
        sender: &StacksPrivateKey,
        nonce: u64,
        tx_fee: u64,
    ) -> StacksTransaction {
        let payload = TransactionPayload::Coinbase(CoinbasePayload([0; 32]));
        sign_standard_singlesig_tx(payload.into(), sender, nonce, tx_fee)
    }

    pub fn make_user_poison_microblock(
        sender: &StacksPrivateKey,
        nonce: u64,
        tx_fee: u64,
        payload: TransactionPayload,
    ) -> StacksTransaction {
        sign_standard_singlesig_tx(payload.into(), sender, nonce, tx_fee)
    }

    pub fn sign_standard_singlesig_tx(
        payload: TransactionPayload,
        sender: &StacksPrivateKey,
        nonce: u64,
        tx_fee: u64,
    ) -> StacksTransaction {
        let mut spending_condition = TransactionSpendingCondition::new_singlesig_p2pkh(
            StacksPublicKey::from_private(sender),
        )
        .expect("Failed to create p2pkh spending condition from public key.");
        spending_condition.set_nonce(nonce);
        spending_condition.set_tx_fee(tx_fee);
        let auth = TransactionAuth::Standard(spending_condition);
        let mut unsigned_tx = StacksTransaction::new(TransactionVersion::Testnet, auth, payload);

        unsigned_tx.chain_id = 0x80000000;
        unsigned_tx.post_condition_mode = TransactionPostConditionMode::Allow;

        let mut tx_signer = StacksTransactionSigner::new(&unsigned_tx);
        tx_signer.sign_origin(sender).unwrap();

        tx_signer.get_tx().unwrap()
    }

    #[test]
    fn test_build_anchored_blocks_empty() {
        let peer_config = TestPeerConfig::new("test_build_anchored_blocks_empty", 2000, 2001);
        let mut peer = TestPeer::new(peer_config);

        let chainstate_path = peer.chainstate_path.clone();

        let num_blocks = 10;
        let first_stacks_block_height = {
            let sn =
                SortitionDB::get_canonical_burn_chain_tip(&peer.sortdb.as_ref().unwrap().conn())
                    .unwrap();
            sn.block_height
        };

        let mut last_block: Option<StacksBlock> = None;
        for tenure_id in 0..num_blocks {
            // send transactions to the mempool
            let tip =
                SortitionDB::get_canonical_burn_chain_tip(&peer.sortdb.as_ref().unwrap().conn())
                    .unwrap();

            assert_eq!(
                tip.block_height,
                first_stacks_block_height + (tenure_id as u64)
            );
            if let Some(block) = last_block {
                assert_eq!(tip.winning_stacks_block_hash, block.block_hash());
            }

            let (burn_ops, stacks_block, microblocks) = peer.make_tenure(
                |ref mut miner,
                 ref mut sortdb,
                 ref mut chainstate,
                 vrf_proof,
                 ref parent_opt,
                 ref parent_microblock_header_opt| {
                    let parent_tip = match parent_opt {
                        None => StacksChainState::get_genesis_header_info(chainstate.db()).unwrap(),
                        Some(block) => {
                            let ic = sortdb.index_conn();
                            let snapshot =
                                SortitionDB::get_block_snapshot_for_winning_stacks_block(
                                    &ic,
                                    &tip.sortition_id,
                                    &block.block_hash(),
                                )
                                .unwrap()
                                .unwrap(); // succeeds because we don't fork
                            StacksChainState::get_anchored_block_header_info(
                                chainstate.db(),
                                &snapshot.consensus_hash,
                                &snapshot.winning_stacks_block_hash,
                            )
                            .unwrap()
                            .unwrap()
                        }
                    };

                    let mut mempool =
                        MemPoolDB::open_test(false, 0x80000000, &chainstate_path).unwrap();

                    let coinbase_tx = make_coinbase(miner, tenure_id);

                    let anchored_block = StacksBlockBuilder::build_anchored_block(
                        chainstate,
                        &sortdb.index_conn(),
                        &mut mempool,
                        &parent_tip,
                        tip.total_burn,
                        vrf_proof,
                        Hash160([tenure_id as u8; 20]),
                        &coinbase_tx,
                        BlockBuilderSettings::max_value(),
                        None,
                    )
                    .unwrap();
                    (anchored_block.0, vec![])
                },
            );

            last_block = Some(stacks_block.clone());

            peer.next_burnchain_block(burn_ops.clone());
            peer.process_stacks_epoch_at_tip(&stacks_block, &microblocks);
        }
    }

    #[test]
    fn test_build_anchored_blocks_stx_transfers_single() {
        let privk = StacksPrivateKey::from_hex(
            "42faca653724860da7a41bfcef7e6ba78db55146f6900de8cb2a9f760ffac70c01",
        )
        .unwrap();
        let addr = StacksAddress::from_public_keys(
            C32_ADDRESS_VERSION_TESTNET_SINGLESIG,
            &AddressHashMode::SerializeP2PKH,
            1,
            &vec![StacksPublicKey::from_private(&privk)],
        )
        .unwrap();

        let mut peer_config = TestPeerConfig::new(
            "test_build_anchored_blocks_stx_transfers_single",
            2002,
            2003,
        );
        peer_config.initial_balances = vec![(addr.to_account_principal(), 1000000000)];

        let mut peer = TestPeer::new(peer_config);

        let chainstate_path = peer.chainstate_path.clone();

        let num_blocks = 10;
        let first_stacks_block_height = {
            let sn =
                SortitionDB::get_canonical_burn_chain_tip(&peer.sortdb.as_ref().unwrap().conn())
                    .unwrap();
            sn.block_height
        };

        let recipient_addr_str = "ST1RFD5Q2QPK3E0F08HG9XDX7SSC7CNRS0QR0SGEV";
        let recipient = StacksAddress::from_string(recipient_addr_str).unwrap();
        let mut sender_nonce = 0;

        let mut last_block = None;
        for tenure_id in 0..num_blocks {
            // send transactions to the mempool
            let tip =
                SortitionDB::get_canonical_burn_chain_tip(&peer.sortdb.as_ref().unwrap().conn())
                    .unwrap();

            let (burn_ops, stacks_block, microblocks) = peer.make_tenure(
                |ref mut miner,
                 ref mut sortdb,
                 ref mut chainstate,
                 vrf_proof,
                 ref parent_opt,
                 ref parent_microblock_header_opt| {
                    let parent_tip = match parent_opt {
                        None => StacksChainState::get_genesis_header_info(chainstate.db()).unwrap(),
                        Some(block) => {
                            let ic = sortdb.index_conn();
                            let snapshot =
                                SortitionDB::get_block_snapshot_for_winning_stacks_block(
                                    &ic,
                                    &tip.sortition_id,
                                    &block.block_hash(),
                                )
                                .unwrap()
                                .unwrap(); // succeeds because we don't fork
                            StacksChainState::get_anchored_block_header_info(
                                chainstate.db(),
                                &snapshot.consensus_hash,
                                &snapshot.winning_stacks_block_hash,
                            )
                            .unwrap()
                            .unwrap()
                        }
                    };

                    let parent_header_hash = parent_tip.anchored_header.block_hash();
                    let parent_consensus_hash = parent_tip.consensus_hash.clone();

                    let mut mempool =
                        MemPoolDB::open_test(false, 0x80000000, &chainstate_path).unwrap();

                    let coinbase_tx = make_coinbase(miner, tenure_id);

                    if tenure_id > 0 {
                        let stx_transfer = make_user_stacks_transfer(
                            &privk,
                            sender_nonce,
                            200,
                            &recipient.to_account_principal(),
                            1,
                        );
                        sender_nonce += 1;

                        mempool
                            .submit(
                                chainstate,
                                &parent_consensus_hash,
                                &parent_header_hash,
                                &stx_transfer,
                                None,
                                &ExecutionCost::max_value(),
                                &StacksEpochId::Epoch20,
                            )
                            .unwrap();
                    }

                    let anchored_block = StacksBlockBuilder::build_anchored_block(
                        chainstate,
                        &sortdb.index_conn(),
                        &mut mempool,
                        &parent_tip,
                        tip.total_burn,
                        vrf_proof,
                        Hash160([tenure_id as u8; 20]),
                        &coinbase_tx,
                        BlockBuilderSettings::max_value(),
                        None,
                    )
                    .unwrap();
                    (anchored_block.0, vec![])
                },
            );

            last_block = Some(stacks_block.clone());

            peer.next_burnchain_block(burn_ops.clone());
            peer.process_stacks_epoch_at_tip(&stacks_block, &microblocks);

            if tenure_id > 0 {
                // transaction was mined
                assert_eq!(stacks_block.txs.len(), 2);
                if let TransactionPayload::TokenTransfer(ref addr, ref amount, ref memo) =
                    stacks_block.txs[1].payload
                {
                    assert_eq!(*addr, recipient.to_account_principal());
                    assert_eq!(*amount, 1);
                } else {
                    assert!(false);
                }
            }
        }
    }

    #[test]
    fn test_build_anchored_blocks_empty_with_builder_timeout() {
        let privk = StacksPrivateKey::from_hex(
            "42faca653724860da7a41bfcef7e6ba78db55146f6900de8cb2a9f760ffac70c01",
        )
        .unwrap();
        let addr = StacksAddress::from_public_keys(
            C32_ADDRESS_VERSION_TESTNET_SINGLESIG,
            &AddressHashMode::SerializeP2PKH,
            1,
            &vec![StacksPublicKey::from_private(&privk)],
        )
        .unwrap();

        let mut peer_config = TestPeerConfig::new(
            "test_build_anchored_blocks_empty_with_builder_timeout",
            2022,
            2023,
        );
        peer_config.initial_balances = vec![(addr.to_account_principal(), 1000000000)];

        let mut peer = TestPeer::new(peer_config);

        let chainstate_path = peer.chainstate_path.clone();

        let num_blocks = 10;
        let first_stacks_block_height = {
            let sn =
                SortitionDB::get_canonical_burn_chain_tip(&peer.sortdb.as_ref().unwrap().conn())
                    .unwrap();
            sn.block_height
        };

        let recipient_addr_str = "ST1RFD5Q2QPK3E0F08HG9XDX7SSC7CNRS0QR0SGEV";
        let recipient = StacksAddress::from_string(recipient_addr_str).unwrap();
        let mut sender_nonce = 0;

        let mut last_block = None;
        for tenure_id in 0..num_blocks {
            // send transactions to the mempool
            let tip =
                SortitionDB::get_canonical_burn_chain_tip(&peer.sortdb.as_ref().unwrap().conn())
                    .unwrap();

            let (burn_ops, stacks_block, microblocks) = peer.make_tenure(
                |ref mut miner,
                 ref mut sortdb,
                 ref mut chainstate,
                 vrf_proof,
                 ref parent_opt,
                 ref parent_microblock_header_opt| {
                    let parent_tip = match parent_opt {
                        None => StacksChainState::get_genesis_header_info(chainstate.db()).unwrap(),
                        Some(block) => {
                            let ic = sortdb.index_conn();
                            let snapshot =
                                SortitionDB::get_block_snapshot_for_winning_stacks_block(
                                    &ic,
                                    &tip.sortition_id,
                                    &block.block_hash(),
                                )
                                .unwrap()
                                .unwrap(); // succeeds because we don't fork
                            StacksChainState::get_anchored_block_header_info(
                                chainstate.db(),
                                &snapshot.consensus_hash,
                                &snapshot.winning_stacks_block_hash,
                            )
                            .unwrap()
                            .unwrap()
                        }
                    };

                    let parent_header_hash = parent_tip.anchored_header.block_hash();
                    let parent_consensus_hash = parent_tip.consensus_hash.clone();

                    let mut mempool =
                        MemPoolDB::open_test(false, 0x80000000, &chainstate_path).unwrap();

                    let coinbase_tx = make_coinbase(miner, tenure_id);

                    if tenure_id > 0 {
                        let stx_transfer = make_user_stacks_transfer(
                            &privk,
                            sender_nonce,
                            200,
                            &recipient.to_account_principal(),
                            1,
                        );
                        sender_nonce += 1;

                        mempool
                            .submit(
                                chainstate,
                                &parent_consensus_hash,
                                &parent_header_hash,
                                &stx_transfer,
                                None,
                                &ExecutionCost::max_value(),
                                &StacksEpochId::Epoch20,
                            )
                            .unwrap();
                    }

                    let anchored_block = StacksBlockBuilder::build_anchored_block(
                        chainstate,
                        &sortdb.index_conn(),
                        &mut mempool,
                        &parent_tip,
                        tip.total_burn,
                        vrf_proof,
                        Hash160([tenure_id as u8; 20]),
                        &coinbase_tx,
                        // no time to mine anything, so all blocks should be empty
                        BlockBuilderSettings {
                            max_miner_time_ms: 0,
                            ..BlockBuilderSettings::max_value()
                        },
                        None,
                    )
                    .unwrap();
                    (anchored_block.0, vec![])
                },
            );

            last_block = Some(stacks_block.clone());

            peer.next_burnchain_block(burn_ops.clone());
            peer.process_stacks_epoch_at_tip(&stacks_block, &microblocks);

            if tenure_id > 0 {
                // transaction was NOT mined due to timeout
                assert_eq!(stacks_block.txs.len(), 1);
            }
        }
    }

    #[test]
    fn test_build_anchored_blocks_stx_transfers_multi() {
        let mut privks = vec![];
        let mut balances = vec![];
        let num_blocks = 10;

        for _ in 0..num_blocks {
            let privk = StacksPrivateKey::new();
            let addr = StacksAddress::from_public_keys(
                C32_ADDRESS_VERSION_TESTNET_SINGLESIG,
                &AddressHashMode::SerializeP2PKH,
                1,
                &vec![StacksPublicKey::from_private(&privk)],
            )
            .unwrap();

            privks.push(privk);
            balances.push((addr.to_account_principal(), 100000000));
        }

        let mut peer_config =
            TestPeerConfig::new("test_build_anchored_blocks_stx_transfers_multi", 2004, 2005);
        peer_config.initial_balances = balances;

        let mut peer = TestPeer::new(peer_config);

        let chainstate_path = peer.chainstate_path.clone();

        let first_stacks_block_height = {
            let sn =
                SortitionDB::get_canonical_burn_chain_tip(&peer.sortdb.as_ref().unwrap().conn())
                    .unwrap();
            sn.block_height
        };

        let recipient_addr_str = "ST1RFD5Q2QPK3E0F08HG9XDX7SSC7CNRS0QR0SGEV";
        let recipient = StacksAddress::from_string(recipient_addr_str).unwrap();
        let mut sender_nonce = 0;

        let mut last_block = None;
        for tenure_id in 0..num_blocks {
            // send transactions to the mempool
            let tip =
                SortitionDB::get_canonical_burn_chain_tip(&peer.sortdb.as_ref().unwrap().conn())
                    .unwrap();

            let (burn_ops, stacks_block, microblocks) = peer.make_tenure(
                |ref mut miner,
                 ref mut sortdb,
                 ref mut chainstate,
                 vrf_proof,
                 ref parent_opt,
                 ref parent_microblock_header_opt| {
                    let parent_tip = match parent_opt {
                        None => StacksChainState::get_genesis_header_info(chainstate.db()).unwrap(),
                        Some(block) => {
                            let ic = sortdb.index_conn();
                            let snapshot =
                                SortitionDB::get_block_snapshot_for_winning_stacks_block(
                                    &ic,
                                    &tip.sortition_id,
                                    &block.block_hash(),
                                )
                                .unwrap()
                                .unwrap(); // succeeds because we don't fork
                            StacksChainState::get_anchored_block_header_info(
                                chainstate.db(),
                                &snapshot.consensus_hash,
                                &snapshot.winning_stacks_block_hash,
                            )
                            .unwrap()
                            .unwrap()
                        }
                    };

                    let parent_header_hash = parent_tip.anchored_header.block_hash();
                    let parent_consensus_hash = parent_tip.consensus_hash.clone();

                    let mut mempool =
                        MemPoolDB::open_test(false, 0x80000000, &chainstate_path).unwrap();

                    let coinbase_tx = make_coinbase(miner, tenure_id);

                    if tenure_id > 0 {
                        for i in 0..5 {
                            let stx_transfer = make_user_stacks_transfer(
                                &privks[i],
                                sender_nonce,
                                200,
                                &recipient.to_account_principal(),
                                1,
                            );
                            mempool
                                .submit(
                                    chainstate,
                                    &parent_consensus_hash,
                                    &parent_header_hash,
                                    &stx_transfer,
                                    None,
                                    &ExecutionCost::max_value(),
                                    &StacksEpochId::Epoch20,
                                )
                                .unwrap();
                        }

                        // test pagination by timestamp
                        test_debug!("Delay for 1.5s");
                        sleep_ms(1500);

                        for i in 5..10 {
                            let stx_transfer = make_user_stacks_transfer(
                                &privks[i],
                                sender_nonce,
                                200,
                                &recipient.to_account_principal(),
                                1,
                            );
                            mempool
                                .submit(
                                    chainstate,
                                    &parent_consensus_hash,
                                    &parent_header_hash,
                                    &stx_transfer,
                                    None,
                                    &ExecutionCost::max_value(),
                                    &StacksEpochId::Epoch20,
                                )
                                .unwrap();
                        }

                        sender_nonce += 1;
                    }

                    let anchored_block = StacksBlockBuilder::build_anchored_block(
                        chainstate,
                        &sortdb.index_conn(),
                        &mut mempool,
                        &parent_tip,
                        tip.total_burn,
                        vrf_proof,
                        Hash160([tenure_id as u8; 20]),
                        &coinbase_tx,
                        BlockBuilderSettings::max_value(),
                        None,
                    )
                    .unwrap();
                    (anchored_block.0, vec![])
                },
            );

            last_block = Some(stacks_block.clone());

            peer.next_burnchain_block(burn_ops.clone());
            peer.process_stacks_epoch_at_tip(&stacks_block, &microblocks);

            if tenure_id > 0 {
                // transaction was mined, even though they were staggerred by time
                assert_eq!(stacks_block.txs.len(), 11);
                for i in 1..11 {
                    if let TransactionPayload::TokenTransfer(ref addr, ref amount, ref memo) =
                        stacks_block.txs[i].payload
                    {
                        assert_eq!(*addr, recipient.to_account_principal());
                        assert_eq!(*amount, 1);
                    } else {
                        assert!(false);
                    }
                }
            }
        }
    }

    #[test]
    fn test_build_anchored_blocks_connected_by_microblocks_across_epoch() {
        let privk = StacksPrivateKey::from_hex(
            "42faca653724860da7a41bfcef7e6ba78db55146f6900de8cb2a9f760ffac70c01",
        )
        .unwrap();
        let addr = StacksAddress::from_public_keys(
            C32_ADDRESS_VERSION_TESTNET_SINGLESIG,
            &AddressHashMode::SerializeP2PKH,
            1,
            &vec![StacksPublicKey::from_private(&privk)],
        )
        .unwrap();

        let mut peer_config = TestPeerConfig::new(
            "test_build_anchored_blocks_connected_by_microblocks_across_epoch",
            2016,
            2017,
        );
        peer_config.initial_balances = vec![(addr.to_account_principal(), 1000000000)];

        let epochs = vec![
            StacksEpoch {
                epoch_id: StacksEpochId::Epoch10,
                start_height: 0,
                end_height: 0,
                block_limit: ExecutionCost::max_value(),
                network_epoch: PEER_VERSION_EPOCH_1_0,
            },
            StacksEpoch {
                epoch_id: StacksEpochId::Epoch20,
                start_height: 0,
                end_height: 30, // NOTE: the first 25 burnchain blocks have no sortition
                block_limit: ExecutionCost::max_value(),
                network_epoch: PEER_VERSION_EPOCH_2_0,
            },
            StacksEpoch {
                epoch_id: StacksEpochId::Epoch2_05,
                start_height: 30,
                end_height: STACKS_EPOCH_MAX,
                block_limit: ExecutionCost {
                    write_length: 205205,
                    write_count: 205205,
                    read_length: 205205,
                    read_count: 205205,
                    runtime: 205205,
                },
                network_epoch: PEER_VERSION_EPOCH_2_05,
            },
        ];
        peer_config.epochs = Some(epochs);

        let num_blocks = 10;

        let mut mblock_privks = vec![];
        for _ in 0..num_blocks {
            let mblock_privk = StacksPrivateKey::new();
            mblock_privks.push(mblock_privk);
        }

        let mut peer = TestPeer::new(peer_config);

        let chainstate_path = peer.chainstate_path.clone();

        let first_stacks_block_height = {
            let sn =
                SortitionDB::get_canonical_burn_chain_tip(&peer.sortdb.as_ref().unwrap().conn())
                    .unwrap();
            sn.block_height
        };

        let recipient_addr_str = "ST1RFD5Q2QPK3E0F08HG9XDX7SSC7CNRS0QR0SGEV";
        let recipient = StacksAddress::from_string(recipient_addr_str).unwrap();

        let mut last_block = None;
        for tenure_id in 0..num_blocks {
            // send transactions to the mempool
            let tip =
                SortitionDB::get_canonical_burn_chain_tip(&peer.sortdb.as_ref().unwrap().conn())
                    .unwrap();

            let acct = get_stacks_account(&mut peer, &addr.to_account_principal());

            let (burn_ops, stacks_block, microblocks) = peer.make_tenure(
                |ref mut miner,
                 ref mut sortdb,
                 ref mut chainstate,
                 vrf_proof,
                 ref parent_opt,
                 ref parent_microblock_header_opt| {
                    let parent_tip = match parent_opt {
                        None => StacksChainState::get_genesis_header_info(chainstate.db()).unwrap(),
                        Some(block) => {
                            let ic = sortdb.index_conn();
                            let snapshot =
                                SortitionDB::get_block_snapshot_for_winning_stacks_block(
                                    &ic,
                                    &tip.sortition_id,
                                    &block.block_hash(),
                                )
                                .unwrap()
                                .unwrap(); // succeeds because we don't fork
                            StacksChainState::get_anchored_block_header_info(
                                chainstate.db(),
                                &snapshot.consensus_hash,
                                &snapshot.winning_stacks_block_hash,
                            )
                            .unwrap()
                            .unwrap()
                        }
                    };

                    let parent_header_hash = parent_tip.anchored_header.block_hash();
                    let parent_consensus_hash = parent_tip.consensus_hash.clone();
                    let parent_index_hash = StacksBlockHeader::make_index_block_hash(
                        &parent_consensus_hash,
                        &parent_header_hash,
                    );

                    let mut mempool =
                        MemPoolDB::open_test(false, 0x80000000, &chainstate_path).unwrap();

                    let coinbase_tx = make_coinbase(miner, tenure_id);
                    let sort_ic = sortdb.index_conn();
                    let (parent_mblock_stream, mblock_pubkey_hash) = {
                        if tenure_id > 0 {
                            chainstate
                                .reload_unconfirmed_state(&sort_ic, parent_index_hash.clone())
                                .unwrap();

                            let parent_microblock_privkey = mblock_privks[tenure_id - 1].clone();
                            // produce the microblock stream for the parent, which this tenure's anchor
                            // block will confirm.
                            let mut microblock_builder = StacksMicroblockBuilder::new(
                                parent_header_hash.clone(),
                                parent_consensus_hash.clone(),
                                chainstate,
                                &sort_ic,
                                BlockBuilderSettings::max_value(),
                            )
                            .unwrap();

                            let mut microblocks = vec![];

                            let mblock_tx = make_user_stacks_transfer(
                                &privk,
                                acct.nonce,
                                200,
                                &recipient.to_account_principal(),
                                1,
                            );

                            let mblock_tx_len = {
                                let mut bytes = vec![];
                                mblock_tx.consensus_serialize(&mut bytes).unwrap();
                                bytes.len() as u64
                            };

                            test_debug!(
                                "Make microblock parent stream for block in tenure {}",
                                tenure_id
                            );
                            let mblock = microblock_builder
                                .mine_next_microblock_from_txs(
                                    vec![(mblock_tx, mblock_tx_len)],
                                    &parent_microblock_privkey,
                                )
                                .unwrap();
                            microblocks.push(mblock);

                            let microblock_privkey = mblock_privks[tenure_id].clone();
                            let mblock_pubkey_hash = Hash160::from_node_public_key(
                                &StacksPublicKey::from_private(&microblock_privkey),
                            );
                            (microblocks, mblock_pubkey_hash)
                        } else {
                            let parent_microblock_privkey = mblock_privks[tenure_id].clone();
                            let mblock_pubkey_hash = Hash160::from_node_public_key(
                                &StacksPublicKey::from_private(&parent_microblock_privkey),
                            );
                            (vec![], mblock_pubkey_hash)
                        }
                    };

                    test_debug!("Store parent microblocks for tenure {}", tenure_id);
                    for mblock in parent_mblock_stream.iter() {
                        let stored = chainstate
                            .preprocess_streamed_microblock(
                                &parent_consensus_hash,
                                &parent_header_hash,
                                mblock,
                            )
                            .unwrap();
                        assert!(stored);
                    }

                    let anchored_block = StacksBlockBuilder::build_anchored_block(
                        chainstate,
                        &sort_ic,
                        &mut mempool,
                        &parent_tip,
                        tip.total_burn,
                        vrf_proof,
                        mblock_pubkey_hash,
                        &coinbase_tx,
                        BlockBuilderSettings::max_value(),
                        None,
                    )
                    .unwrap();

                    if parent_mblock_stream.len() > 0 {
                        if tenure_id != 5 {
                            assert_eq!(
                                anchored_block.0.header.parent_microblock,
                                parent_mblock_stream.last().unwrap().block_hash()
                            );
                        } else {
                            // epoch change happened, so miner didn't confirm any microblocks
                            assert!(!anchored_block.0.has_microblock_parent());
                        }
                    }

                    (anchored_block.0, parent_mblock_stream)
                },
            );

            last_block = Some(stacks_block.clone());

            test_debug!("Process tenure {}", tenure_id);

            // should always succeed
            peer.next_burnchain_block(burn_ops.clone());
            peer.process_stacks_epoch_at_tip_checked(&stacks_block, &vec![])
                .unwrap();
        }

        let last_block = last_block.unwrap();
        assert_eq!(last_block.header.total_work.work, 10); // mined a chain successfully across the epoch boundary
    }

    #[test]
    #[should_panic(expected = "success")]
    fn test_build_anchored_blocks_connected_by_microblocks_across_epoch_invalid() {
        let privk = StacksPrivateKey::from_hex(
            "42faca653724860da7a41bfcef7e6ba78db55146f6900de8cb2a9f760ffac70c01",
        )
        .unwrap();
        let addr = StacksAddress::from_public_keys(
            C32_ADDRESS_VERSION_TESTNET_SINGLESIG,
            &AddressHashMode::SerializeP2PKH,
            1,
            &vec![StacksPublicKey::from_private(&privk)],
        )
        .unwrap();

        let mut peer_config = TestPeerConfig::new(
            "test_build_anchored_blocks_connected_by_microblocks_across_epoch_invalid",
            2018,
            2019,
        );
        peer_config.initial_balances = vec![(addr.to_account_principal(), 1000000000)];

        let epochs = vec![
            StacksEpoch {
                epoch_id: StacksEpochId::Epoch10,
                start_height: 0,
                end_height: 0,
                block_limit: ExecutionCost::max_value(),
                network_epoch: PEER_VERSION_EPOCH_1_0,
            },
            StacksEpoch {
                epoch_id: StacksEpochId::Epoch20,
                start_height: 0,
                end_height: 30, // NOTE: the first 25 burnchain blocks have no sortition
                block_limit: ExecutionCost::max_value(),
                network_epoch: PEER_VERSION_EPOCH_2_0,
            },
            StacksEpoch {
                epoch_id: StacksEpochId::Epoch2_05,
                start_height: 30,
                end_height: STACKS_EPOCH_MAX,
                block_limit: ExecutionCost {
                    write_length: 205205,
                    write_count: 205205,
                    read_length: 205205,
                    read_count: 205205,
                    runtime: 205205,
                },
                network_epoch: PEER_VERSION_EPOCH_2_05,
            },
        ];
        peer_config.epochs = Some(epochs);

        let num_blocks = 10;

        let mut mblock_privks = vec![];
        for _ in 0..num_blocks {
            let mblock_privk = StacksPrivateKey::new();
            mblock_privks.push(mblock_privk);
        }

        let mut peer = TestPeer::new(peer_config);

        let chainstate_path = peer.chainstate_path.clone();

        let first_stacks_block_height = {
            let sn =
                SortitionDB::get_canonical_burn_chain_tip(&peer.sortdb.as_ref().unwrap().conn())
                    .unwrap();
            sn.block_height
        };

        let recipient_addr_str = "ST1RFD5Q2QPK3E0F08HG9XDX7SSC7CNRS0QR0SGEV";
        let recipient = StacksAddress::from_string(recipient_addr_str).unwrap();

        let mut last_block: Option<StacksBlock> = None;
        let mut last_block_ch: Option<ConsensusHash> = None;

        for tenure_id in 0..num_blocks {
            // send transactions to the mempool
            let tip =
                SortitionDB::get_canonical_burn_chain_tip(&peer.sortdb.as_ref().unwrap().conn())
                    .unwrap();

            let acct = get_stacks_account(&mut peer, &addr.to_account_principal());

            let (burn_ops, stacks_block, microblocks) = peer.make_tenure(
                |ref mut miner,
                 ref mut sortdb,
                 ref mut chainstate,
                 vrf_proof,
                 ref parent_opt,
                 ref parent_microblock_header_opt| {
                    let parent_tip = match parent_opt {
                        None => StacksChainState::get_genesis_header_info(chainstate.db()).unwrap(),
                        Some(block) => {
                            let ic = sortdb.index_conn();

                            if tenure_id < 6 {
                                let snapshot =
                                    SortitionDB::get_block_snapshot_for_winning_stacks_block(
                                        &ic,
                                        &tip.sortition_id,
                                        &block.block_hash(),
                                    )
                                    .unwrap()
                                    .unwrap();

                                StacksChainState::get_anchored_block_header_info(
                                    chainstate.db(),
                                    &snapshot.consensus_hash,
                                    &snapshot.winning_stacks_block_hash,
                                )
                                .unwrap()
                                .unwrap()
                            } else {
                                // first block after the invalid block that had a microblock parent
                                // while straddling the epoch boundary.
                                // Verify that the last block was indeed marked as invalid, and abort.
                                let bhh = last_block.as_ref().unwrap().block_hash();
                                let ch = last_block_ch.as_ref().unwrap().clone();
                                assert!(StacksChainState::is_block_orphaned(
                                    chainstate.db(),
                                    &ch,
                                    &bhh
                                )
                                .unwrap());
                                panic!("success");
                            }
                        }
                    };

                    let parent_header_hash = parent_tip.anchored_header.block_hash();
                    let parent_consensus_hash = parent_tip.consensus_hash.clone();
                    let parent_index_hash = StacksBlockHeader::make_index_block_hash(
                        &parent_consensus_hash,
                        &parent_header_hash,
                    );

                    let mut mempool =
                        MemPoolDB::open_test(false, 0x80000000, &chainstate_path).unwrap();

                    let coinbase_tx = make_coinbase(miner, tenure_id);
                    let sort_ic = sortdb.index_conn();
                    let (parent_mblock_stream, mblock_pubkey_hash) = {
                        if tenure_id > 0 {
                            chainstate
                                .reload_unconfirmed_state(&sort_ic, parent_index_hash.clone())
                                .unwrap();

                            let parent_microblock_privkey = mblock_privks[tenure_id - 1].clone();

                            // produce the microblock stream for the parent, which this tenure's anchor
                            // block will confirm.
                            let mut microblock_builder = StacksMicroblockBuilder::new(
                                parent_header_hash.clone(),
                                parent_consensus_hash.clone(),
                                chainstate,
                                &sort_ic,
                                BlockBuilderSettings::max_value(),
                            )
                            .unwrap();

                            let mut microblocks = vec![];

                            let mblock_tx = make_user_stacks_transfer(
                                &privk,
                                acct.nonce,
                                (200 + tenure_id) as u64,
                                &recipient.to_account_principal(),
                                1,
                            );

                            let mblock_tx_len = {
                                let mut bytes = vec![];
                                mblock_tx.consensus_serialize(&mut bytes).unwrap();
                                bytes.len() as u64
                            };

                            test_debug!(
                                "Make microblock parent stream for block in tenure {}",
                                tenure_id
                            );
                            let mblock = microblock_builder
                                .mine_next_microblock_from_txs(
                                    vec![(mblock_tx, mblock_tx_len)],
                                    &parent_microblock_privkey,
                                )
                                .unwrap();
                            microblocks.push(mblock);

                            let microblock_privkey = mblock_privks[tenure_id].clone();
                            let mblock_pubkey_hash = Hash160::from_node_public_key(
                                &StacksPublicKey::from_private(&microblock_privkey),
                            );
                            (microblocks, mblock_pubkey_hash)
                        } else {
                            let parent_microblock_privkey = mblock_privks[tenure_id].clone();
                            let mblock_pubkey_hash = Hash160::from_node_public_key(
                                &StacksPublicKey::from_private(&parent_microblock_privkey),
                            );
                            (vec![], mblock_pubkey_hash)
                        }
                    };

                    test_debug!("Store parent microblocks for tenure {}", tenure_id);
                    for mblock in parent_mblock_stream.iter() {
                        let stored = chainstate
                            .preprocess_streamed_microblock(
                                &parent_consensus_hash,
                                &parent_header_hash,
                                mblock,
                            )
                            .unwrap();
                        assert!(stored);
                    }

                    let mut anchored_block = StacksBlockBuilder::build_anchored_block(
                        chainstate,
                        &sort_ic,
                        &mut mempool,
                        &parent_tip,
                        tip.total_burn,
                        vrf_proof,
                        mblock_pubkey_hash,
                        &coinbase_tx,
                        BlockBuilderSettings::max_value(),
                        None,
                    )
                    .unwrap();

                    if parent_mblock_stream.len() > 0 {
                        // force the block to confirm a microblock stream, even if it would result in
                        // an invalid block.
                        test_debug!(
                            "Force {} to have a microblock parent",
                            &anchored_block.0.block_hash()
                        );
                        anchored_block.0.header.parent_microblock =
                            parent_mblock_stream.last().unwrap().block_hash();
                        anchored_block.0.header.parent_microblock_sequence =
                            (parent_mblock_stream.len() as u16).saturating_sub(1);
                        assert_eq!(
                            anchored_block.0.header.parent_microblock,
                            parent_mblock_stream.last().unwrap().block_hash()
                        );
                        test_debug!("New block hash is {}", &anchored_block.0.block_hash());
                    } else {
                        assert_eq!(tenure_id, 0);
                    }

                    (anchored_block.0, parent_mblock_stream)
                },
            );

            last_block = Some(stacks_block.clone());

            test_debug!("Process tenure {}", tenure_id);
            let (_, _, block_ch) = peer.next_burnchain_block(burn_ops.clone());

            if tenure_id != 5 {
                // should always succeed
                peer.process_stacks_epoch_at_tip_checked(&stacks_block, &vec![])
                    .unwrap();
            } else {
                // should fail at first, since the block won't be available
                // (since validate_anchored_block_burnchain() will fail)
                if let Err(e) = peer.process_stacks_epoch_at_tip_checked(&stacks_block, &vec![]) {
                    match e {
                        CoordinatorError::ChainstateError(ChainstateError::DBError(
                            db_error::NotFoundError,
                        )) => {}
                        x => {
                            panic!("Unexpected error {:?}", &x);
                        }
                    }
                } else {
                    panic!("processed epoch successfully");
                }

                // the parent of this block crosses the epoch boundary
                let last_block_ch = last_block_ch.clone().unwrap();
                assert!(StacksChainState::block_crosses_epoch_boundary(
                    peer.chainstate().db(),
                    &last_block_ch,
                    &stacks_block.header.parent_block
                )
                .unwrap());

                // forcibly store the block
                store_staging_block(
                    peer.chainstate(),
                    &block_ch,
                    &stacks_block,
                    &last_block_ch,
                    stacks_block.header.total_work.burn,
                    stacks_block.header.total_work.burn,
                );

                // should run to completion, but the block should *not* be processed
                // (this tests append_block())
                peer.process_stacks_epoch_at_tip_checked(&stacks_block, &vec![])
                    .unwrap();
            }

            last_block_ch = Some(
                SortitionDB::get_canonical_burn_chain_tip(&peer.sortdb.as_ref().unwrap().conn())
                    .unwrap()
                    .consensus_hash,
            );
        }

        let last_block = last_block.unwrap();
        assert_eq!(last_block.header.total_work.work, 10); // mined a chain successfully across the epoch boundary
    }

    #[test]
    /// This test covers two different behaviors added to the block assembly logic:
    /// (1) Ordering by estimated fee rate: the test peer uses the "unit" estimator
    /// for costs, but this estimator still uses the fee of the transaction to order
    /// the mempool. This leads to the behavior in this test where txs are included
    /// like 0 -> 1 -> 2 ... -> 25 -> next origin 0 -> 1 ...
    /// because the fee goes up with the nonce.
    /// (2) Discovery of nonce in the mempool iteration: this behavior allows the miner
    /// to consider an origin's "next" transaction immediately. Prior behavior would
    /// only do so after processing any other origin's transactions.
    fn test_build_anchored_blocks_incrementing_nonces() {
        let private_keys: Vec<_> = (0..10).map(|_| StacksPrivateKey::new()).collect();
        let addresses: Vec<_> = private_keys
            .iter()
            .map(|sk| {
                StacksAddress::from_public_keys(
                    C32_ADDRESS_VERSION_TESTNET_SINGLESIG,
                    &AddressHashMode::SerializeP2PKH,
                    1,
                    &vec![StacksPublicKey::from_private(sk)],
                )
                .unwrap()
            })
            .collect();

        let initial_balances: Vec<_> = addresses
            .iter()
            .map(|addr| (addr.to_account_principal(), 100000000000))
            .collect();

        let mut peer_config = TestPeerConfig::new("build_anchored_incrementing_nonces", 2030, 2031);
        peer_config.initial_balances = initial_balances;

        let mut peer = TestPeer::new(peer_config);

        let chainstate_path = peer.chainstate_path.clone();

        let mut mempool = MemPoolDB::open_test(false, 0x80000000, &chainstate_path).unwrap();

        // during the tenure, let's push transactions to the mempool
        let tip = SortitionDB::get_canonical_burn_chain_tip(&peer.sortdb.as_ref().unwrap().conn())
            .unwrap();

        let (burn_ops, stacks_block, microblocks) = peer.make_tenure(
            |ref mut miner,
             ref mut sortdb,
             ref mut chainstate,
             vrf_proof,
             ref parent_opt,
             ref parent_microblock_header_opt| {
                let parent_tip = match parent_opt {
                    None => StacksChainState::get_genesis_header_info(chainstate.db()).unwrap(),
                    Some(block) => {
                        let ic = sortdb.index_conn();
                        let snapshot = SortitionDB::get_block_snapshot_for_winning_stacks_block(
                            &ic,
                            &tip.sortition_id,
                            &block.block_hash(),
                        )
                        .unwrap()
                        .unwrap(); // succeeds because we don't fork
                        StacksChainState::get_anchored_block_header_info(
                            chainstate.db(),
                            &snapshot.consensus_hash,
                            &snapshot.winning_stacks_block_hash,
                        )
                        .unwrap()
                        .unwrap()
                    }
                };

                let parent_header_hash = parent_tip.anchored_header.block_hash();
                let parent_consensus_hash = parent_tip.consensus_hash.clone();
                let coinbase_tx = make_coinbase(miner, 0);

                let txs: Vec<_> = private_keys
                    .iter()
                    .flat_map(|privk| {
                        let privk = privk.clone();
                        (0..25).map(move |tx_nonce| {
                            let contract = "(define-data-var bar int 0)";
                            make_user_contract_publish(
                                &privk,
                                tx_nonce,
                                200 * (tx_nonce + 1),
                                &format!("contract-{}", tx_nonce),
                                contract,
                            )
                        })
                    })
                    .collect();

                for tx in txs {
                    mempool
                        .submit(
                            chainstate,
                            &parent_consensus_hash,
                            &parent_header_hash,
                            &tx,
                            None,
                            &ExecutionCost::max_value(),
                            &StacksEpochId::Epoch20,
                        )
                        .unwrap();
                }

                let anchored_block = StacksBlockBuilder::build_anchored_block(
                    chainstate,
                    &sortdb.index_conn(),
                    &mut mempool,
                    &parent_tip,
                    tip.total_burn,
                    vrf_proof,
                    Hash160([0 as u8; 20]),
                    &coinbase_tx,
                    BlockBuilderSettings::limited(),
                    None,
                )
                .unwrap();
                (anchored_block.0, vec![])
            },
        );

        peer.next_burnchain_block(burn_ops.clone());
        peer.process_stacks_epoch_at_tip(&stacks_block, &microblocks);

        // expensive transaction was not mined, but the two stx-transfers were
        assert_eq!(stacks_block.txs.len(), 251);

        // block should be ordered like coinbase, nonce 0, nonce 1, .. nonce 25, nonce 0, ..
        //  because the tx fee for each transaction increases with the nonce
        for (i, tx) in stacks_block.txs.iter().enumerate() {
            if i == 0 {
                let okay = if let TransactionPayload::Coinbase(..) = tx.payload {
                    true
                } else {
                    false
                };
                assert!(okay, "Coinbase should be first tx");
            } else {
                let expected_nonce = (i - 1) % 25;
                assert_eq!(
                    tx.get_origin_nonce(),
                    expected_nonce as u64,
                    "{}th transaction should have nonce = {}",
                    i,
                    expected_nonce
                );
            }
        }
    }

    #[test]
    fn test_build_anchored_blocks_skip_too_expensive() {
        let privk = StacksPrivateKey::from_hex(
            "42faca653724860da7a41bfcef7e6ba78db55146f6900de8cb2a9f760ffac70c01",
        )
        .unwrap();
        let privk_extra = StacksPrivateKey::from_hex(
            "f67c7437f948ca1834602b28595c12ac744f287a4efaf70d437042a6afed81bc01",
        )
        .unwrap();
        let mut privks_expensive = vec![];
        let mut initial_balances = vec![];
        let num_blocks = 10;
        for i in 0..num_blocks {
            let pk = StacksPrivateKey::new();
            let addr = StacksAddress::from_public_keys(
                C32_ADDRESS_VERSION_TESTNET_SINGLESIG,
                &AddressHashMode::SerializeP2PKH,
                1,
                &vec![StacksPublicKey::from_private(&pk)],
            )
            .unwrap()
            .to_account_principal();

            privks_expensive.push(pk);
            initial_balances.push((addr, 10000000000));
        }

        let addr = StacksAddress::from_public_keys(
            C32_ADDRESS_VERSION_TESTNET_SINGLESIG,
            &AddressHashMode::SerializeP2PKH,
            1,
            &vec![StacksPublicKey::from_private(&privk)],
        )
        .unwrap();
        let addr_extra = StacksAddress::from_public_keys(
            C32_ADDRESS_VERSION_TESTNET_SINGLESIG,
            &AddressHashMode::SerializeP2PKH,
            1,
            &vec![StacksPublicKey::from_private(&privk_extra)],
        )
        .unwrap();

        initial_balances.push((addr.to_account_principal(), 100000000000));
        initial_balances.push((addr_extra.to_account_principal(), 200000000000));

        let mut peer_config =
            TestPeerConfig::new("test_build_anchored_blocks_skip_too_expensive", 2006, 2007);
        peer_config.initial_balances = initial_balances;
        peer_config.epochs = Some(vec![StacksEpoch {
            epoch_id: StacksEpochId::Epoch20,
            start_height: 0,
            end_height: i64::MAX as u64,
            // enough for the first stx-transfer, but not for the analysis of the smart
            // contract.
            block_limit: ExecutionCost {
                write_length: 100,
                write_count: 100,
                read_length: 100,
                read_count: 100,
                runtime: 3350,
            },
            network_epoch: PEER_VERSION_EPOCH_2_0,
        }]);

        let mut peer = TestPeer::new(peer_config);

        let chainstate_path = peer.chainstate_path.clone();

        let first_stacks_block_height = {
            let sn =
                SortitionDB::get_canonical_burn_chain_tip(&peer.sortdb.as_ref().unwrap().conn())
                    .unwrap();
            sn.block_height
        };

        let recipient_addr_str = "ST1RFD5Q2QPK3E0F08HG9XDX7SSC7CNRS0QR0SGEV";
        let recipient = StacksAddress::from_string(recipient_addr_str).unwrap();
        let mut sender_nonce = 0;

        let mut last_block = None;
        for tenure_id in 0..num_blocks {
            // send transactions to the mempool
            let tip =
                SortitionDB::get_canonical_burn_chain_tip(&peer.sortdb.as_ref().unwrap().conn())
                    .unwrap();

            let (burn_ops, stacks_block, microblocks) = peer.make_tenure(
                |ref mut miner,
                 ref mut sortdb,
                 ref mut chainstate,
                 vrf_proof,
                 ref parent_opt,
                 ref parent_microblock_header_opt| {
                    let parent_tip = match parent_opt {
                        None => StacksChainState::get_genesis_header_info(chainstate.db()).unwrap(),
                        Some(block) => {
                            let ic = sortdb.index_conn();
                            let snapshot =
                                SortitionDB::get_block_snapshot_for_winning_stacks_block(
                                    &ic,
                                    &tip.sortition_id,
                                    &block.block_hash(),
                                )
                                .unwrap()
                                .unwrap(); // succeeds because we don't fork
                            StacksChainState::get_anchored_block_header_info(
                                chainstate.db(),
                                &snapshot.consensus_hash,
                                &snapshot.winning_stacks_block_hash,
                            )
                            .unwrap()
                            .unwrap()
                        }
                    };

                    let parent_header_hash = parent_tip.anchored_header.block_hash();
                    let parent_consensus_hash = parent_tip.consensus_hash.clone();
                    let coinbase_tx = make_coinbase(miner, tenure_id);

                    let mut mempool =
                        MemPoolDB::open_test(false, 0x80000000, &chainstate_path).unwrap();

                    if tenure_id > 0 {
                        let mut expensive_part = vec![];
                        for i in 0..100 {
                            expensive_part.push(format!("(define-data-var var-{} int 0)", i));
                        }
                        let contract = format!(
                            "{}
                    (define-data-var bar int 0)
                    (define-public (get-bar) (ok (var-get bar)))
                    (define-public (set-bar (x int) (y int))
                      (begin (var-set bar (/ x y)) (ok (var-get bar))))",
                            expensive_part.join("\n")
                        );

                        // fee high enough to get mined first
                        let stx_transfer = make_user_stacks_transfer(
                            &privk,
                            sender_nonce,
                            (4 * contract.len()) as u64,
                            &recipient.to_account_principal(),
                            1,
                        );
                        mempool
                            .submit(
                                chainstate,
                                &parent_consensus_hash,
                                &parent_header_hash,
                                &stx_transfer,
                                None,
                                &ExecutionCost::max_value(),
                                &StacksEpochId::Epoch20,
                            )
                            .unwrap();

                        // will never get mined
                        let contract_tx = make_user_contract_publish(
                            &privks_expensive[tenure_id],
                            0,
                            (2 * contract.len()) as u64,
                            &format!("hello-world-{}", tenure_id),
                            &contract,
                        );

                        mempool
                            .submit(
                                chainstate,
                                &parent_consensus_hash,
                                &parent_header_hash,
                                &contract_tx,
                                None,
                                &ExecutionCost::max_value(),
                                &StacksEpochId::Epoch20,
                            )
                            .unwrap();

                        // will get mined last
                        let stx_transfer = make_user_stacks_transfer(
                            &privk_extra,
                            sender_nonce,
                            300,
                            &recipient.to_account_principal(),
                            1,
                        );
                        mempool
                            .submit(
                                chainstate,
                                &parent_consensus_hash,
                                &parent_header_hash,
                                &stx_transfer,
                                None,
                                &ExecutionCost::max_value(),
                                &StacksEpochId::Epoch20,
                            )
                            .unwrap();

                        sender_nonce += 1;
                    }

                    let anchored_block = StacksBlockBuilder::build_anchored_block(
                        chainstate,
                        &sortdb.index_conn(),
                        &mut mempool,
                        &parent_tip,
                        tip.total_burn,
                        vrf_proof,
                        Hash160([tenure_id as u8; 20]),
                        &coinbase_tx,
                        BlockBuilderSettings::limited(),
                        None,
                    )
                    .unwrap();
                    (anchored_block.0, vec![])
                },
            );

            last_block = Some(stacks_block.clone());

            peer.next_burnchain_block(burn_ops.clone());
            peer.process_stacks_epoch_at_tip(&stacks_block, &microblocks);

            if tenure_id > 0 {
                // expensive transaction was not mined, but the two stx-transfers were
                assert_eq!(stacks_block.txs.len(), 3);
                for tx in stacks_block.txs.iter() {
                    match tx.payload {
                        TransactionPayload::Coinbase(..) => {}
                        TransactionPayload::TokenTransfer(ref recipient, ref amount, ref memo) => {}
                        _ => {
                            assert!(false);
                        }
                    }
                }
            }
        }
    }

    #[test]
    fn test_build_anchored_blocks_multiple_chaintips() {
        let mut privks = vec![];
        let mut balances = vec![];
        let num_blocks = 10;

        for _ in 0..num_blocks {
            let privk = StacksPrivateKey::new();
            let addr = StacksAddress::from_public_keys(
                C32_ADDRESS_VERSION_TESTNET_SINGLESIG,
                &AddressHashMode::SerializeP2PKH,
                1,
                &vec![StacksPublicKey::from_private(&privk)],
            )
            .unwrap();

            privks.push(privk);
            balances.push((addr.to_account_principal(), 100000000));
        }

        let mut peer_config =
            TestPeerConfig::new("test_build_anchored_blocks_multiple_chaintips", 2008, 2009);
        peer_config.initial_balances = balances;

        let mut peer = TestPeer::new(peer_config);

        let chainstate_path = peer.chainstate_path.clone();

        // make a blank chainstate and mempool so we can mine empty blocks
        //  without punishing the correspondingly "too expensive" transactions
        let blank_chainstate = instantiate_chainstate(
            false,
            1,
            "test_build_anchored_blocks_multiple_chaintips_blank",
        );
        let mut blank_mempool =
            MemPoolDB::open_test(false, 1, &blank_chainstate.root_path).unwrap();

        let first_stacks_block_height = {
            let sn =
                SortitionDB::get_canonical_burn_chain_tip(&peer.sortdb.as_ref().unwrap().conn())
                    .unwrap();
            sn.block_height
        };

        let mut last_block = None;
        for tenure_id in 0..num_blocks {
            // send transactions to the mempool
            let tip =
                SortitionDB::get_canonical_burn_chain_tip(&peer.sortdb.as_ref().unwrap().conn())
                    .unwrap();

            let (burn_ops, stacks_block, microblocks) = peer.make_tenure(
                |ref mut miner,
                 ref mut sortdb,
                 ref mut chainstate,
                 vrf_proof,
                 ref parent_opt,
                 ref parent_microblock_header_opt| {
                    let parent_tip = match parent_opt {
                        None => StacksChainState::get_genesis_header_info(chainstate.db()).unwrap(),
                        Some(block) => {
                            let ic = sortdb.index_conn();
                            let snapshot =
                                SortitionDB::get_block_snapshot_for_winning_stacks_block(
                                    &ic,
                                    &tip.sortition_id,
                                    &block.block_hash(),
                                )
                                .unwrap()
                                .unwrap(); // succeeds because we don't fork
                            StacksChainState::get_anchored_block_header_info(
                                chainstate.db(),
                                &snapshot.consensus_hash,
                                &snapshot.winning_stacks_block_hash,
                            )
                            .unwrap()
                            .unwrap()
                        }
                    };

                    let parent_header_hash = parent_tip.anchored_header.block_hash();
                    let parent_consensus_hash = parent_tip.consensus_hash.clone();
                    let coinbase_tx = make_coinbase(miner, tenure_id);

                    let mut mempool =
                        MemPoolDB::open_test(false, 0x80000000, &chainstate_path).unwrap();

                    if tenure_id > 0 {
                        let contract = "
                    (define-data-var bar int 0)
                    (define-public (get-bar) (ok (var-get bar)))
                    (define-public (set-bar (x int) (y int))
                      (begin (var-set bar (/ x y)) (ok (var-get bar))))";

                        let contract_tx = make_user_contract_publish(
                            &privks[tenure_id],
                            0,
                            (2 * contract.len()) as u64,
                            &format!("hello-world-{}", tenure_id),
                            &contract,
                        );
                        mempool
                            .submit(
                                chainstate,
                                &parent_consensus_hash,
                                &parent_header_hash,
                                &contract_tx,
                                None,
                                &ExecutionCost::max_value(),
                                &StacksEpochId::Epoch20,
                            )
                            .unwrap();
                    }

                    let anchored_block = {
                        let mempool_to_use = if tenure_id < num_blocks - 1 {
                            &mut blank_mempool
                        } else {
                            &mut mempool
                        };

                        StacksBlockBuilder::build_anchored_block(
                            chainstate,
                            &sortdb.index_conn(),
                            mempool_to_use,
                            &parent_tip,
                            tip.total_burn,
                            vrf_proof,
                            Hash160([tenure_id as u8; 20]),
                            &coinbase_tx,
                            BlockBuilderSettings::limited(),
                            None,
                        )
                        .unwrap()
                    };
                    (anchored_block.0, vec![])
                },
            );

            last_block = Some(stacks_block.clone());

            peer.next_burnchain_block(burn_ops.clone());
            peer.process_stacks_epoch_at_tip(&stacks_block, &microblocks);

            if tenure_id < num_blocks - 1 {
                assert_eq!(stacks_block.txs.len(), 1);
            } else {
                assert_eq!(stacks_block.txs.len(), num_blocks);
            }
        }
    }

    #[test]
    fn test_build_anchored_blocks_empty_chaintips() {
        let mut privks = vec![];
        let mut balances = vec![];
        let num_blocks = 10;

        for _ in 0..num_blocks {
            let privk = StacksPrivateKey::new();
            let addr = StacksAddress::from_public_keys(
                C32_ADDRESS_VERSION_TESTNET_SINGLESIG,
                &AddressHashMode::SerializeP2PKH,
                1,
                &vec![StacksPublicKey::from_private(&privk)],
            )
            .unwrap();

            privks.push(privk);
            balances.push((addr.to_account_principal(), 100000000));
        }

        let mut peer_config =
            TestPeerConfig::new("test_build_anchored_blocks_empty_chaintips", 2010, 2011);
        peer_config.initial_balances = balances;

        let mut peer = TestPeer::new(peer_config);

        let chainstate_path = peer.chainstate_path.clone();

        let first_stacks_block_height = {
            let sn =
                SortitionDB::get_canonical_burn_chain_tip(&peer.sortdb.as_ref().unwrap().conn())
                    .unwrap();
            sn.block_height
        };

        let mut last_block = None;
        for tenure_id in 0..num_blocks {
            // send transactions to the mempool
            let tip =
                SortitionDB::get_canonical_burn_chain_tip(&peer.sortdb.as_ref().unwrap().conn())
                    .unwrap();

            let (burn_ops, stacks_block, microblocks) = peer.make_tenure(
                |ref mut miner,
                 ref mut sortdb,
                 ref mut chainstate,
                 vrf_proof,
                 ref parent_opt,
                 ref parent_microblock_header_opt| {
                    let parent_tip = match parent_opt {
                        None => StacksChainState::get_genesis_header_info(chainstate.db()).unwrap(),
                        Some(block) => {
                            let ic = sortdb.index_conn();
                            let snapshot =
                                SortitionDB::get_block_snapshot_for_winning_stacks_block(
                                    &ic,
                                    &tip.sortition_id,
                                    &block.block_hash(),
                                )
                                .unwrap()
                                .unwrap(); // succeeds because we don't fork
                            StacksChainState::get_anchored_block_header_info(
                                chainstate.db(),
                                &snapshot.consensus_hash,
                                &snapshot.winning_stacks_block_hash,
                            )
                            .unwrap()
                            .unwrap()
                        }
                    };

                    let parent_header_hash = parent_tip.anchored_header.block_hash();
                    let parent_consensus_hash = parent_tip.consensus_hash.clone();
                    let coinbase_tx = make_coinbase(miner, tenure_id);

                    let mut mempool =
                        MemPoolDB::open_test(false, 0x80000000, &chainstate_path).unwrap();

                    let anchored_block = StacksBlockBuilder::build_anchored_block(
                        chainstate,
                        &sortdb.index_conn(),
                        &mut mempool,
                        &parent_tip,
                        tip.total_burn,
                        vrf_proof,
                        Hash160([tenure_id as u8; 20]),
                        &coinbase_tx,
                        BlockBuilderSettings::max_value(),
                        None,
                    )
                    .unwrap();

                    // submit a transaction for the _next_ block to pick up
                    if tenure_id > 0 {
                        let contract = "
                    (define-data-var bar int 0)
                    (define-public (get-bar) (ok (var-get bar)))
                    (define-public (set-bar (x int) (y int))
                      (begin (var-set bar (/ x y)) (ok (var-get bar))))";

                        let contract_tx = make_user_contract_publish(
                            &privks[tenure_id],
                            0,
                            2000,
                            &format!("hello-world-{}", tenure_id),
                            &contract,
                        );
                        mempool
                            .submit(
                                chainstate,
                                &parent_consensus_hash,
                                &parent_header_hash,
                                &contract_tx,
                                None,
                                &ExecutionCost::max_value(),
                                &StacksEpochId::Epoch20,
                            )
                            .unwrap();
                    }

                    (anchored_block.0, vec![])
                },
            );

            last_block = Some(stacks_block.clone());

            peer.next_burnchain_block(burn_ops.clone());
            peer.process_stacks_epoch_at_tip(&stacks_block, &microblocks);

            test_debug!(
                "\n\ncheck tenure {}: {} transactions\n",
                tenure_id,
                stacks_block.txs.len()
            );

            if tenure_id > 1 {
                // two transactions after the first two tenures
                assert_eq!(stacks_block.txs.len(), 2);
            } else {
                assert_eq!(stacks_block.txs.len(), 1);
            }
        }
    }

    #[test]
    fn test_build_anchored_blocks_too_expensive_transactions() {
        let mut privks = vec![];
        let mut balances = vec![];
        let num_blocks = 3;

        for _ in 0..num_blocks {
            let privk = StacksPrivateKey::new();
            let addr = StacksAddress::from_public_keys(
                C32_ADDRESS_VERSION_TESTNET_SINGLESIG,
                &AddressHashMode::SerializeP2PKH,
                1,
                &vec![StacksPublicKey::from_private(&privk)],
            )
            .unwrap();

            privks.push(privk);
            balances.push((addr.to_account_principal(), 100000000));
        }

        let mut peer_config = TestPeerConfig::new(
            "test_build_anchored_blocks_too_expensive_transactions",
            2013,
            2014,
        );
        peer_config.initial_balances = balances;

        let mut peer = TestPeer::new(peer_config);

        let chainstate_path = peer.chainstate_path.clone();

        let first_stacks_block_height = {
            let sn =
                SortitionDB::get_canonical_burn_chain_tip(&peer.sortdb.as_ref().unwrap().conn())
                    .unwrap();
            sn.block_height
        };

        let mut last_block = None;
        for tenure_id in 0..num_blocks {
            // send transactions to the mempool
            let tip =
                SortitionDB::get_canonical_burn_chain_tip(&peer.sortdb.as_ref().unwrap().conn())
                    .unwrap();

            let (burn_ops, stacks_block, microblocks) = peer.make_tenure(
                |ref mut miner,
                 ref mut sortdb,
                 ref mut chainstate,
                 vrf_proof,
                 ref parent_opt,
                 ref parent_microblock_header_opt| {
                    let parent_tip = match parent_opt {
                        None => StacksChainState::get_genesis_header_info(chainstate.db()).unwrap(),
                        Some(block) => {
                            let ic = sortdb.index_conn();
                            let snapshot =
                                SortitionDB::get_block_snapshot_for_winning_stacks_block(
                                    &ic,
                                    &tip.sortition_id,
                                    &block.block_hash(),
                                )
                                .unwrap()
                                .unwrap(); // succeeds because we don't fork
                            StacksChainState::get_anchored_block_header_info(
                                chainstate.db(),
                                &snapshot.consensus_hash,
                                &snapshot.winning_stacks_block_hash,
                            )
                            .unwrap()
                            .unwrap()
                        }
                    };

                    let parent_header_hash = parent_tip.anchored_header.block_hash();
                    let parent_consensus_hash = parent_tip.consensus_hash.clone();
                    let coinbase_tx = make_coinbase(miner, tenure_id);

                    let mut mempool =
                        MemPoolDB::open_test(false, 0x80000000, &chainstate_path).unwrap();

                    if tenure_id == 2 {
                        let contract = "
                    (define-data-var bar int 0)
                    (define-public (get-bar) (ok (var-get bar)))
                    (define-public (set-bar (x int) (y int))
                      (begin (var-set bar (/ x y)) (ok (var-get bar))))";

                        // should be mined once
                        let contract_tx = make_user_contract_publish(
                            &privks[tenure_id],
                            0,
                            100000000 / 2 + 1,
                            &format!("hello-world-{}", tenure_id),
                            &contract,
                        );
                        let mut contract_tx_bytes = vec![];
                        contract_tx
                            .consensus_serialize(&mut contract_tx_bytes)
                            .unwrap();
                        mempool
                            .submit_raw(
                                chainstate,
                                &parent_consensus_hash,
                                &parent_header_hash,
                                contract_tx_bytes,
                                &ExecutionCost::max_value(),
                                &StacksEpochId::Epoch20,
                            )
                            .unwrap();

                        eprintln!("\n\ntransaction:\n{:#?}\n\n", &contract_tx);

                        sleep_ms(2000);

                        // should never be mined
                        let contract_tx = make_user_contract_publish(
                            &privks[tenure_id],
                            1,
                            100000000 / 2,
                            &format!("hello-world-{}-2", tenure_id),
                            &contract,
                        );
                        let mut contract_tx_bytes = vec![];
                        contract_tx
                            .consensus_serialize(&mut contract_tx_bytes)
                            .unwrap();
                        mempool
                            .submit_raw(
                                chainstate,
                                &parent_consensus_hash,
                                &parent_header_hash,
                                contract_tx_bytes,
                                &ExecutionCost::max_value(),
                                &StacksEpochId::Epoch20,
                            )
                            .unwrap();

                        eprintln!("\n\ntransaction:\n{:#?}\n\n", &contract_tx);

                        sleep_ms(2000);
                    }

                    let anchored_block = StacksBlockBuilder::build_anchored_block(
                        chainstate,
                        &sortdb.index_conn(),
                        &mut mempool,
                        &parent_tip,
                        tip.total_burn,
                        vrf_proof,
                        Hash160([tenure_id as u8; 20]),
                        &coinbase_tx,
                        BlockBuilderSettings::max_value(),
                        None,
                    )
                    .unwrap();

                    (anchored_block.0, vec![])
                },
            );

            last_block = Some(stacks_block.clone());

            peer.next_burnchain_block(burn_ops.clone());
            peer.process_stacks_epoch_at_tip(&stacks_block, &microblocks);

            test_debug!(
                "\n\ncheck tenure {}: {} transactions\n",
                tenure_id,
                stacks_block.txs.len()
            );

            // assert_eq!(stacks_block.txs.len(), 1);
        }
    }

    #[test]
    fn test_build_anchored_blocks_invalid() {
        let peer_config = TestPeerConfig::new("test_build_anchored_blocks_invalid", 2014, 2015);
        let mut peer = TestPeer::new(peer_config);

        let chainstate_path = peer.chainstate_path.clone();

        let num_blocks = 10;
        let first_stacks_block_height = {
            let sn =
                SortitionDB::get_canonical_burn_chain_tip(&peer.sortdb.as_ref().unwrap().conn())
                    .unwrap();
            sn.block_height
        };

        let mut last_block: Option<StacksBlock> = None;
        let mut last_valid_block: Option<StacksBlock> = None;
        let mut last_tip: Option<BlockSnapshot> = None;
        let mut last_parent: Option<StacksBlock> = None;
        let mut last_parent_tip: Option<StacksHeaderInfo> = None;

        let bad_block_tenure = 6;
        let bad_block_ancestor_tenure = 3;
        let resume_parent_tenure = 5;

        let mut bad_block_tip: Option<BlockSnapshot> = None;
        let mut bad_block_parent: Option<StacksBlock> = None;
        let mut bad_block_parent_tip: Option<StacksHeaderInfo> = None;
        let mut bad_block_parent_commit: Option<LeaderBlockCommitOp> = None;

        let mut resume_tenure_parent_commit: Option<LeaderBlockCommitOp> = None;
        let mut resume_tip: Option<BlockSnapshot> = None;

        for tenure_id in 0..num_blocks {
            // send transactions to the mempool
            let mut tip =
                SortitionDB::get_canonical_burn_chain_tip(&peer.sortdb.as_ref().unwrap().conn())
                    .unwrap();

            if tenure_id == bad_block_ancestor_tenure {
                bad_block_tip = Some(tip.clone());
            } else if tenure_id == bad_block_tenure {
                tip = bad_block_tip.clone().unwrap();
            } else if tenure_id == resume_parent_tenure {
                resume_tip = Some(tip.clone());
            } else if tenure_id == bad_block_tenure + 1 {
                tip = resume_tip.clone().unwrap();
            }

            last_tip = Some(tip.clone());

            let (mut burn_ops, stacks_block, microblocks) = peer.make_tenure(|ref mut miner, ref mut sortdb, ref mut chainstate, vrf_proof, ref parent_opt, ref parent_microblock_header_opt| {
                let parent_opt =
                    if tenure_id != bad_block_tenure {
                        if let Some(p) = &last_parent {
                            assert!(tenure_id == bad_block_tenure + 1);
                            Some(p.clone())
                        }
                        else {
                            assert!(tenure_id != bad_block_tenure + 1);
                            match parent_opt {
                                Some(p) => Some((*p).clone()),
                                None => None
                            }
                        }
                    }
                    else {
                        bad_block_parent.clone()
                    };

                let parent_tip =
                    if tenure_id != bad_block_tenure {
                        if let Some(tip) = &last_parent_tip {
                            assert!(tenure_id == bad_block_tenure + 1);
                            tip.clone()
                        }
                        else {
                            assert!(tenure_id != bad_block_tenure + 1);
                            match parent_opt {
                                None => {
                                    StacksChainState::get_genesis_header_info(chainstate.db()).unwrap()
                                }
                                Some(ref block) => {
                                    let ic = sortdb.index_conn();
                                    let parent_block_hash =
                                        if let Some(ref block) = last_valid_block.as_ref() {
                                            block.block_hash()
                                        }
                                        else {
                                            block.block_hash()
                                        };

                                    let snapshot = SortitionDB::get_block_snapshot_for_winning_stacks_block(&ic, &tip.sortition_id, &parent_block_hash).unwrap().unwrap();      // succeeds because we don't fork
                                    StacksChainState::get_anchored_block_header_info(chainstate.db(), &snapshot.consensus_hash, &snapshot.winning_stacks_block_hash).unwrap().unwrap()
                                }
                            }
                        }
                    }
                    else {
                        bad_block_parent_tip.clone().unwrap()
                    };

                if tenure_id == resume_parent_tenure {
                    // resume here
                    last_parent = parent_opt.clone();
                    last_parent_tip = Some(parent_tip.clone());

                    eprintln!("\n\nat resume parent tenure:\nlast_parent: {:?}\nlast_parent_tip: {:?}\n\n", &last_parent, &last_parent_tip);
                }
                else if tenure_id >= bad_block_tenure + 1 {
                    last_parent = None;
                    last_parent_tip = None;
                }

                if tenure_id == bad_block_ancestor_tenure {
                    bad_block_parent_tip = Some(parent_tip.clone());
                    bad_block_parent = parent_opt.clone();

                    eprintln!("\n\nancestor of corrupt block: {:?}\n", &parent_tip);
                }

                if tenure_id == bad_block_tenure + 1 {
                    // prior block was invalid; reset nonce
                    miner.set_nonce(resume_parent_tenure as u64);
                }
                else if tenure_id == bad_block_tenure {
                    // building off of a long-gone snapshot
                    miner.set_nonce(miner.get_nonce() - ((bad_block_tenure - bad_block_ancestor_tenure) as u64));
                }

                let mut mempool = MemPoolDB::open_test(false, 0x80000000, &chainstate_path).unwrap();

                let coinbase_tx = make_coinbase(miner, tenure_id as usize);

                let mut anchored_block = StacksBlockBuilder::build_anchored_block(
                    chainstate, &sortdb.index_conn(), &mut mempool, &parent_tip, tip.total_burn, vrf_proof, Hash160([tenure_id as u8; 20]), &coinbase_tx, BlockBuilderSettings::max_value(), None,
                ).unwrap();

                if tenure_id == bad_block_tenure {
                    // corrupt the block
                    eprintln!("\n\ncorrupt block {:?}\nparent: {:?}\n", &anchored_block.0.header, &parent_tip.anchored_header);
                    anchored_block.0.header.state_index_root = TrieHash([0xff; 32]);
                }

                (anchored_block.0, vec![])
            });

            if tenure_id == bad_block_tenure + 1 {
                // adjust
                for i in 0..burn_ops.len() {
                    if let BlockstackOperationType::LeaderBlockCommit(ref mut opdata) = burn_ops[i]
                    {
                        opdata.parent_block_ptr =
                            (resume_tenure_parent_commit.as_ref().unwrap().block_height as u32) - 1;
                    }
                }
            } else if tenure_id == bad_block_tenure {
                // adjust
                for i in 0..burn_ops.len() {
                    if let BlockstackOperationType::LeaderBlockCommit(ref mut opdata) = burn_ops[i]
                    {
                        opdata.parent_block_ptr =
                            (bad_block_parent_commit.as_ref().unwrap().block_height as u32) - 1;
                        eprintln!("\n\ncorrupt block commit is now {:?}\n", opdata);
                    }
                }
            } else if tenure_id == bad_block_ancestor_tenure {
                // find
                for i in 0..burn_ops.len() {
                    if let BlockstackOperationType::LeaderBlockCommit(ref mut opdata) = burn_ops[i]
                    {
                        bad_block_parent_commit = Some(opdata.clone());
                    }
                }
            } else if tenure_id == resume_parent_tenure {
                // find
                for i in 0..burn_ops.len() {
                    if let BlockstackOperationType::LeaderBlockCommit(ref mut opdata) = burn_ops[i]
                    {
                        resume_tenure_parent_commit = Some(opdata.clone());
                    }
                }
            }

            if tenure_id != bad_block_tenure {
                last_block = Some(stacks_block.clone());
                last_valid_block = last_block.clone();
            } else {
                last_block = last_valid_block.clone();
            }

            let (_, _, consensus_hash) = peer.next_burnchain_block(burn_ops.clone());
            peer.process_stacks_epoch(&stacks_block, &consensus_hash, &microblocks);
        }
    }

    #[test]
    fn test_build_anchored_blocks_bad_nonces() {
        let mut privks = vec![];
        let mut balances = vec![];
        let num_blocks = 10;

        for _ in 0..num_blocks {
            let privk = StacksPrivateKey::new();
            let addr = StacksAddress::from_public_keys(
                C32_ADDRESS_VERSION_TESTNET_SINGLESIG,
                &AddressHashMode::SerializeP2PKH,
                1,
                &vec![StacksPublicKey::from_private(&privk)],
            )
            .unwrap();

            privks.push(privk);
            balances.push((addr.to_account_principal(), 100000000));
        }

        let mut peer_config = TestPeerConfig::new(
            "test_build_anchored_blocks_too_expensive_transactions",
            2012,
            2013,
        );
        peer_config.initial_balances = balances;

        let mut peer = TestPeer::new(peer_config);

        let chainstate_path = peer.chainstate_path.clone();

        let first_stacks_block_height = {
            let sn =
                SortitionDB::get_canonical_burn_chain_tip(&peer.sortdb.as_ref().unwrap().conn())
                    .unwrap();
            sn.block_height
        };

        let mut last_block = None;
        for tenure_id in 0..num_blocks {
            eprintln!("Start tenure {:?}", tenure_id);
            // send transactions to the mempool
            let tip =
                SortitionDB::get_canonical_burn_chain_tip(&peer.sortdb.as_ref().unwrap().conn())
                    .unwrap();

            let (burn_ops, stacks_block, microblocks) = peer.make_tenure(
                |ref mut miner,
                 ref mut sortdb,
                 ref mut chainstate,
                 vrf_proof,
                 ref parent_opt,
                 ref parent_microblock_header_opt| {
                    let parent_tip = match parent_opt {
                        None => StacksChainState::get_genesis_header_info(chainstate.db()).unwrap(),
                        Some(block) => {
                            let ic = sortdb.index_conn();
                            let snapshot =
                                SortitionDB::get_block_snapshot_for_winning_stacks_block(
                                    &ic,
                                    &tip.sortition_id,
                                    &block.block_hash(),
                                )
                                .unwrap()
                                .unwrap(); // succeeds because we don't fork
                            StacksChainState::get_anchored_block_header_info(
                                chainstate.db(),
                                &snapshot.consensus_hash,
                                &snapshot.winning_stacks_block_hash,
                            )
                            .unwrap()
                            .unwrap()
                        }
                    };

                    let parent_header_hash = parent_tip.anchored_header.block_hash();
                    let parent_tip_ch = parent_tip.consensus_hash.clone();
                    let coinbase_tx = make_coinbase(miner, tenure_id);

                    let mut mempool =
                        MemPoolDB::open_test(false, 0x80000000, &chainstate_path).unwrap();

                    if tenure_id == 2 {
                        let contract = "
                    (define-data-var bar int 0)
                    (define-public (get-bar) (ok (var-get bar)))
                    (define-public (set-bar (x int) (y int))
                      (begin (var-set bar (/ x y)) (ok (var-get bar))))";

                        // should be mined once
                        let contract_tx = make_user_contract_publish(
                            &privks[tenure_id],
                            0,
                            10000,
                            &format!("hello-world-{}", tenure_id),
                            &contract,
                        );
                        let mut contract_tx_bytes = vec![];
                        contract_tx
                            .consensus_serialize(&mut contract_tx_bytes)
                            .unwrap();
                        mempool
                            .submit_raw(
                                chainstate,
                                &parent_tip_ch,
                                &parent_header_hash,
                                contract_tx_bytes,
                                &ExecutionCost::max_value(),
                                &StacksEpochId::Epoch20,
                            )
                            .unwrap();

                        eprintln!("first tx submitted");
                        // eprintln!("\n\ntransaction:\n{:#?}\n\n", &contract_tx);

                        sleep_ms(2000);

                        // should never be mined
                        let contract_tx = make_user_contract_publish(
                            &privks[tenure_id],
                            1,
                            10000,
                            &format!("hello-world-{}-2", tenure_id),
                            &contract,
                        );
                        let mut contract_tx_bytes = vec![];
                        contract_tx
                            .consensus_serialize(&mut contract_tx_bytes)
                            .unwrap();
                        mempool
                            .submit_raw(
                                chainstate,
                                &parent_tip_ch,
                                &parent_header_hash,
                                contract_tx_bytes,
                                &ExecutionCost::max_value(),
                                &StacksEpochId::Epoch20,
                            )
                            .unwrap();

                        eprintln!("second tx submitted");
                        // eprintln!("\n\ntransaction:\n{:#?}\n\n", &contract_tx);

                        sleep_ms(2000);
                    }

                    if tenure_id == 3 {
                        let contract = "
                    (define-data-var bar int 0)
                    (define-public (get-bar) (ok (var-get bar)))
                    (define-public (set-bar (x int) (y int))
                      (begin (var-set bar (/ x y)) (ok (var-get bar))))";

                        // should be mined once
                        let contract_tx = make_user_contract_publish(
                            &privks[tenure_id],
                            0,
                            10000,
                            &format!("hello-world-{}", tenure_id),
                            &contract,
                        );
                        let mut contract_tx_bytes = vec![];
                        contract_tx
                            .consensus_serialize(&mut contract_tx_bytes)
                            .unwrap();
                        mempool
                            .submit_raw(
                                chainstate,
                                &parent_tip_ch,
                                &parent_header_hash,
                                contract_tx_bytes,
                                &ExecutionCost::max_value(),
                                &StacksEpochId::Epoch20,
                            )
                            .unwrap();

                        eprintln!("third tx submitted");
                        // eprintln!("\n\ntransaction:\n{:#?}\n\n", &contract_tx);

                        sleep_ms(2000);

                        // should never be mined
                        let contract_tx = make_user_contract_publish(
                            &privks[tenure_id],
                            1,
                            10000,
                            &format!("hello-world-{}-2", tenure_id),
                            &contract,
                        );
                        let mut contract_tx_bytes = vec![];
                        contract_tx
                            .consensus_serialize(&mut contract_tx_bytes)
                            .unwrap();
                        mempool
                            .submit_raw(
                                chainstate,
                                &parent_tip_ch,
                                &parent_header_hash,
                                contract_tx_bytes,
                                &ExecutionCost::max_value(),
                                &StacksEpochId::Epoch20,
                            )
                            .unwrap();

                        eprintln!("fourth tx submitted");
                        // eprintln!("\n\ntransaction:\n{:#?}\n\n", &contract_tx);

                        sleep_ms(2000);
                    }

                    let estimator = UnitEstimator;
                    let metric = UnitMetric;

                    let anchored_block = StacksBlockBuilder::build_anchored_block(
                        chainstate,
                        &sortdb.index_conn(),
                        &mut mempool,
                        &parent_tip,
                        tip.total_burn,
                        vrf_proof,
                        Hash160([tenure_id as u8; 20]),
                        &coinbase_tx,
                        BlockBuilderSettings::max_value(),
                        None,
                    )
                    .unwrap();

                    (anchored_block.0, vec![])
                },
            );

            last_block = Some(stacks_block.clone());

            peer.next_burnchain_block(burn_ops.clone());
            peer.process_stacks_epoch_at_tip(&stacks_block, &microblocks);

            test_debug!(
                "\n\ncheck tenure {}: {} transactions\n",
                tenure_id,
                stacks_block.txs.len()
            );

            // assert_eq!(stacks_block.txs.len(), 1);
        }
    }

    fn get_stacks_account(peer: &mut TestPeer, addr: &PrincipalData) -> StacksAccount {
        let account = peer
            .with_db_state(|ref mut sortdb, ref mut chainstate, _, _| {
                let (consensus_hash, block_bhh) =
                    SortitionDB::get_canonical_stacks_chain_tip_hash(sortdb.conn()).unwrap();
                let stacks_block_id =
                    StacksBlockHeader::make_index_block_hash(&consensus_hash, &block_bhh);
                let acct = chainstate
                    .with_read_only_clarity_tx(
                        &sortdb.index_conn(),
                        &stacks_block_id,
                        |clarity_tx| StacksChainState::get_account(clarity_tx, addr),
                    )
                    .unwrap();
                Ok(acct)
            })
            .unwrap();
        account
    }

    #[test]
    fn test_build_microblock_stream_forks() {
        let mut privks = vec![];
        let mut addrs = vec![];
        let mut mblock_privks = vec![];
        let mut balances = vec![];
        let num_blocks = 10;
        let initial_balance = 100000000;

        for _ in 0..num_blocks {
            let privk = StacksPrivateKey::new();
            let mblock_privk = StacksPrivateKey::new();

            let addr = StacksAddress::from_public_keys(
                C32_ADDRESS_VERSION_TESTNET_SINGLESIG,
                &AddressHashMode::SerializeP2PKH,
                1,
                &vec![StacksPublicKey::from_private(&privk)],
            )
            .unwrap();

            addrs.push(addr.clone());
            privks.push(privk);
            mblock_privks.push(mblock_privk);
            balances.push((addr.to_account_principal(), initial_balance));
        }

        let mut peer_config = TestPeerConfig::new("test_build_microblock_stream_forks", 2014, 2015);
        peer_config.initial_balances = balances;

        let mut peer = TestPeer::new(peer_config);

        let chainstate_path = peer.chainstate_path.clone();

        let first_stacks_block_height = {
            let sn =
                SortitionDB::get_canonical_burn_chain_tip(&peer.sortdb.as_ref().unwrap().conn())
                    .unwrap();
            sn.block_height
        };

        let recipient_addr_str = "ST1RFD5Q2QPK3E0F08HG9XDX7SSC7CNRS0QR0SGEV";
        let recipient = StacksAddress::from_string(recipient_addr_str).unwrap();

        let mut last_block = None;
        for tenure_id in 0..num_blocks {
            // send transactions to the mempool
            let tip =
                SortitionDB::get_canonical_burn_chain_tip(&peer.sortdb.as_ref().unwrap().conn())
                    .unwrap();

            let (burn_ops, stacks_block, microblocks) = peer.make_tenure(
                |ref mut miner,
                 ref mut sortdb,
                 ref mut chainstate,
                 vrf_proof,
                 ref parent_opt,
                 ref parent_microblock_header_opt| {
                    let parent_tip = match parent_opt {
                        None => StacksChainState::get_genesis_header_info(chainstate.db())
                            .unwrap(),
                        Some(block) => {
                            let ic = sortdb.index_conn();
                            let snapshot =
                                SortitionDB::get_block_snapshot_for_winning_stacks_block(
                                    &ic,
                                    &tip.sortition_id,
                                    &block.block_hash(),
                                )
                                .unwrap()
                                .unwrap(); // succeeds because we don't fork
                            StacksChainState::get_anchored_block_header_info(
                                chainstate.db(),
                                &snapshot.consensus_hash,
                                &snapshot.winning_stacks_block_hash,
                            )
                            .unwrap()
                            .unwrap()
                        }
                    };

                    let parent_header_hash = parent_tip.anchored_header.block_hash();
                    let parent_consensus_hash = parent_tip.consensus_hash.clone();
                    let parent_index_hash = StacksBlockHeader::make_index_block_hash(&parent_consensus_hash, &parent_header_hash);
                    let parent_size = parent_tip.anchored_block_size;

                    let mut mempool = MemPoolDB::open_test(false, 0x80000000, &chainstate_path).unwrap();

                    let expected_parent_microblock_opt =
                        if tenure_id > 0 {
                            let parent_microblock_privkey = mblock_privks[tenure_id - 1].clone();

                            let parent_mblock_stream = {
                                let parent_cost = StacksChainState::get_stacks_block_anchored_cost(chainstate.db(), &StacksBlockHeader::make_index_block_hash(&parent_consensus_hash, &parent_header_hash)).unwrap().unwrap();

                                // produce the microblock stream for the parent, which this tenure's anchor
                                // block will confirm.
                                let sort_ic = sortdb.index_conn();

                                chainstate
                                    .reload_unconfirmed_state(&sort_ic, parent_index_hash.clone())
                                    .unwrap();

                                let mut microblock_builder = StacksMicroblockBuilder::new(parent_header_hash.clone(), parent_consensus_hash.clone(), chainstate, &sort_ic, BlockBuilderSettings::max_value()).unwrap();

                                let mut microblocks = vec![];
                                for i in 0..5 {
                                    let mblock_tx = make_user_contract_publish(
                                        &privks[tenure_id - 1],
                                        i,
                                        0,
                                        &format!("hello-world-{}-{}", i, thread_rng().gen::<u64>()),
                                        &format!("(begin (print \"{}\"))", thread_rng().gen::<u64>())
                                    );
                                    let mblock_tx_len = {
                                        let mut bytes = vec![];
                                        mblock_tx.consensus_serialize(&mut bytes).unwrap();
                                        bytes.len() as u64
                                    };

                                    let mblock = microblock_builder.mine_next_microblock_from_txs(vec![(mblock_tx, mblock_tx_len)], &parent_microblock_privkey).unwrap();
                                    microblocks.push(mblock);
                                }
                                microblocks
                            };

                            // make a fork at seq 2
                            let mut forked_parent_microblock_stream = parent_mblock_stream.clone();
                            for i in 2..forked_parent_microblock_stream.len() {
                                let forked_mblock_tx = make_user_contract_publish(
                                    &privks[tenure_id - 1],
                                    i as u64,
                                    0,
                                    &format!("hello-world-fork-{}-{}", i, thread_rng().gen::<u64>()),
                                    &format!("(begin (print \"fork-{}\"))", thread_rng().gen::<u64>())
                                );

                                forked_parent_microblock_stream[i].txs[0] = forked_mblock_tx;

                                // re-calculate merkle root
                                let txid_vecs = forked_parent_microblock_stream[i].txs
                                    .iter()
                                    .map(|tx| tx.txid().as_bytes().to_vec())
                                    .collect();

                                let merkle_tree = MerkleTree::<Sha512Trunc256Sum>::new(&txid_vecs);
                                let tx_merkle_root = merkle_tree.root();

                                forked_parent_microblock_stream[i].header.tx_merkle_root = tx_merkle_root;
                                forked_parent_microblock_stream[i].header.prev_block = forked_parent_microblock_stream[i-1].block_hash();
                                forked_parent_microblock_stream[i].header.sign(&parent_microblock_privkey).unwrap();

                                test_debug!("parent of microblock {} is {}", &forked_parent_microblock_stream[i].block_hash(), &forked_parent_microblock_stream[i-1].block_hash());
                            }

                            let mut tail = None;

                            // store two forks, which diverge at seq 2
                            for mblock in parent_mblock_stream.into_iter() {
                                if mblock.header.sequence < 2 {
                                    tail = Some((mblock.block_hash(), mblock.header.sequence));
                                }
                                let stored = chainstate.preprocess_streamed_microblock(&parent_consensus_hash, &parent_header_hash, &mblock).unwrap();
                                assert!(stored);
                            }
                            for mblock in forked_parent_microblock_stream[2..].iter() {
                                let stored = chainstate.preprocess_streamed_microblock(&parent_consensus_hash, &parent_header_hash, mblock).unwrap();
                                assert!(stored);
                            }

                            // find the poison-microblock at seq 2
                            let (_, poison_opt) = match StacksChainState::load_descendant_staging_microblock_stream_with_poison(
                                &chainstate.db(),
                                &parent_index_hash,
                                0,
                                u16::MAX
                            ).unwrap() {
                                Some(x) => x,
                                None => (vec![], None)
                            };

                            if let Some(poison_payload) = poison_opt {
                                let mut tx_bytes = vec![];
                                let poison_microblock_tx = make_user_poison_microblock(
                                    &privks[tenure_id - 1],
                                    2,
                                    0,
                                    poison_payload
                                );

                                poison_microblock_tx
                                    .consensus_serialize(&mut tx_bytes)
                                    .unwrap();

                                mempool
                                    .submit_raw(
                                        chainstate,
                                        &parent_consensus_hash,
                                        &parent_header_hash,
                                        tx_bytes,
                                &ExecutionCost::max_value(),
                                &StacksEpochId::Epoch20,
                                    )
                                    .unwrap();
                            }
                            // the miner will load a microblock stream up to the first detected
                            // fork (which is at sequence 2)
                            tail
                        }
                        else {
                            None
                        };

                    let coinbase_tx = make_coinbase(miner, tenure_id);

                    let mblock_pubkey_hash = Hash160::from_node_public_key(&StacksPublicKey::from_private(&mblock_privks[tenure_id]));

                    let (anchored_block, block_size, block_execution_cost) = StacksBlockBuilder::build_anchored_block(
                        chainstate,
                        &sortdb.index_conn(),
                        &mut mempool,
                        &parent_tip,
                        tip.total_burn,
                        vrf_proof,
                        mblock_pubkey_hash,
                        &coinbase_tx,
                        BlockBuilderSettings::max_value(),
                        None,
                    )
                    .unwrap();

                    // miner should have picked up the preprocessed microblocks, but only up to the
                    // fork.
                    if let Some((mblock_tail_hash, mblock_tail_seq)) = expected_parent_microblock_opt {
                        assert_eq!(anchored_block.header.parent_microblock, mblock_tail_hash);
                        assert_eq!(anchored_block.header.parent_microblock_sequence, mblock_tail_seq);
                        assert_eq!(mblock_tail_seq, 1);
                    }

                    // block should contain at least one poison-microblock tx
                    if tenure_id > 0 {
                        let mut have_poison_microblock = false;
                        for tx in anchored_block.txs.iter() {
                            if let TransactionPayload::PoisonMicroblock(_, _) = &tx.payload {
                                have_poison_microblock = true;
                            }
                        }
                        assert!(have_poison_microblock, "Anchored block has no poison microblock: {:#?}", &anchored_block);
                    }

                    (anchored_block, vec![])
                },
            );

            last_block = Some(stacks_block.clone());

            peer.next_burnchain_block(burn_ops.clone());
            peer.process_stacks_epoch_at_tip(&stacks_block, &microblocks);
        }

        for (i, addr) in addrs.iter().enumerate() {
            let account = get_stacks_account(&mut peer, &addr.to_account_principal());
            let expected_coinbase = 3_600_000_000;
            test_debug!(
                "Test {}: {}",
                &account.principal.to_string(),
                account.stx_balance.get_total_balance()
            );
            if (i as u64) < (num_blocks as u64) - MINER_REWARD_MATURITY - 1 {
                assert_eq!(
                    account.stx_balance.get_total_balance(),
                    (initial_balance as u128)
                        + (expected_coinbase * POISON_MICROBLOCK_COMMISSION_FRACTION) / 100
                );
            } else {
                assert_eq!(
                    account.stx_balance.get_total_balance(),
                    initial_balance as u128
                );
            }
        }
    }

    #[test]
    fn test_build_microblock_stream_forks_with_descendants() {
        // creates a chainstate that looks like this:
        //
        //                                                   [mblock] <- [mblock] <- [tenure-2] (Poison-at-2)
        //                                                 /
        //                                          (2)   /
        // [tenure-0] <- [mblock] <- [mblock] <- [mblock] <- [tenure-1] (Poison-at-2)
        //                                                \
        //                                                 \               (4)
        //                                                   [mblock] <- [mblock] <- [tenure-3] (Poison-at-4)
        //
        //  Tenures 1 and 2 can report PoisonMicroblocks for the same point in the mblock stream
        //  fork as long as they themselves are on different branches.
        //
        //  Tenure 3 can report a PoisonMicroblock for a lower point in the fork and have it mined
        //  (seq(4)), as long as the PoisonMicroblock at seq(2) doesn't find its way into its fork
        //  of the chain history.
        let mut privks = vec![];
        let mut addrs = vec![];
        let mut mblock_privks = vec![];
        let mut balances = vec![];
        let num_blocks = 4;
        let initial_balance = 100000000;

        for _ in 0..num_blocks {
            let privk = StacksPrivateKey::new();
            let mblock_privk = StacksPrivateKey::new();

            let addr = StacksAddress::from_public_keys(
                C32_ADDRESS_VERSION_TESTNET_SINGLESIG,
                &AddressHashMode::SerializeP2PKH,
                1,
                &vec![StacksPublicKey::from_private(&privk)],
            )
            .unwrap();

            test_debug!("addr: {:?}", &addr);
            addrs.push(addr.clone());
            privks.push(privk);
            mblock_privks.push(mblock_privk);
            balances.push((addr.to_account_principal(), initial_balance));
        }

        let mut peer_config = TestPeerConfig::new(
            "test_build_microblock_stream_forks_with_descendants",
            2014,
            2015,
        );
        peer_config.initial_balances = balances;

        let mut peer = TestPeer::new(peer_config);

        let chainstate_path = peer.chainstate_path.clone();

        let first_stacks_block_height = {
            let sn =
                SortitionDB::get_canonical_burn_chain_tip(&peer.sortdb.as_ref().unwrap().conn())
                    .unwrap();
            sn.block_height
        };

        let recipient_addr_str = "ST1RFD5Q2QPK3E0F08HG9XDX7SSC7CNRS0QR0SGEV";
        let recipient = StacksAddress::from_string(recipient_addr_str).unwrap();

        let mut microblock_tail_1: Option<StacksMicroblockHeader> = None;
        let mut microblock_tail_2: Option<StacksMicroblockHeader> = None;

        let mut parent_tip_1 = None;

        let parent_block_ptrs = RefCell::new(HashMap::new());
        let discovered_poison_payload = RefCell::new(None);

        let mut reporters = vec![];

        for tenure_id in 0..num_blocks {
            // send transactions to the mempool
            let tip =
                SortitionDB::get_canonical_burn_chain_tip(&peer.sortdb.as_ref().unwrap().conn())
                    .unwrap();

            let (mut burn_ops, stacks_block, microblocks) = peer.make_tenure(
                |ref mut miner,
                 ref mut sortdb,
                 ref mut chainstate,
                 vrf_proof,
                 ref parent_opt,
                 ref parent_microblock_header_opt| {
                    let mut parent_tip =
                        if tenure_id == 0 || tenure_id == 1 {
                            let tip = match parent_opt {
                                None => StacksChainState::get_genesis_header_info(chainstate.db())
                                    .unwrap(),
                                Some(block) => {
                                    let ic = sortdb.index_conn();
                                    let snapshot =
                                        SortitionDB::get_block_snapshot_for_winning_stacks_block(
                                            &ic,
                                            &tip.sortition_id,
                                            &block.block_hash(),
                                        )
                                        .unwrap()
                                        .unwrap(); // succeeds because we don't fork
                                    StacksChainState::get_anchored_block_header_info(
                                        chainstate.db(),
                                        &snapshot.consensus_hash,
                                        &snapshot.winning_stacks_block_hash,
                                    )
                                    .unwrap()
                                    .unwrap()
                                }
                            };
                            if tenure_id == 1 {
                                // save this for later
                                parent_tip_1 = Some(tip.clone());
                            }
                            tip
                        }
                        else if tenure_id == 2 || tenure_id == 3 {
                            // tenures 2 and 3 build off of microblock forks, but they share the
                            // same parent anchored block.
                            parent_tip_1.clone().unwrap()
                        }
                        else {
                            unreachable!()
                        };

                    let parent_header_hash = parent_tip.anchored_header.block_hash();
                    let parent_consensus_hash = parent_tip.consensus_hash.clone();
                    let parent_index_hash = StacksBlockHeader::make_index_block_hash(&parent_consensus_hash, &parent_header_hash);
                    let parent_size = parent_tip.anchored_block_size;

                    let mut mempool = MemPoolDB::open_test(false, 0x80000000, &chainstate_path).unwrap();

                    let (expected_parent_microblock_opt, fork_1, fork_2) =
                        if tenure_id == 1 {
                            // make a microblock fork
                            let parent_microblock_privkey = mblock_privks[tenure_id - 1].clone();

                            let parent_mblock_stream = {
                                let parent_cost = StacksChainState::get_stacks_block_anchored_cost(chainstate.db(), &StacksBlockHeader::make_index_block_hash(&parent_consensus_hash, &parent_header_hash)).unwrap().unwrap();

                                // produce the microblock stream for the parent, which this tenure's anchor
                                // block will confirm.
                                let sort_ic = sortdb.index_conn();

                                chainstate
                                    .reload_unconfirmed_state(&sort_ic, parent_index_hash.clone())
                                    .unwrap();

                                let mut microblock_builder = StacksMicroblockBuilder::new(parent_header_hash.clone(), parent_consensus_hash.clone(), chainstate, &sort_ic, BlockBuilderSettings::max_value()).unwrap();

                                let mut microblocks = vec![];
                                for i in 0..5 {
                                    let mblock_tx = make_user_contract_publish(
                                        &privks[tenure_id - 1],
                                        i,
                                        0,
                                        &format!("hello-world-{}-{}", i, thread_rng().gen::<u64>()),
                                        &format!("(begin (print \"{}\"))", thread_rng().gen::<u64>())
                                    );
                                    let mblock_tx_len = {
                                        let mut bytes = vec![];
                                        mblock_tx.consensus_serialize(&mut bytes).unwrap();
                                        bytes.len() as u64
                                    };

                                    let mblock = microblock_builder.mine_next_microblock_from_txs(vec![(mblock_tx, mblock_tx_len)], &parent_microblock_privkey).unwrap();
                                    microblocks.push(mblock);
                                }
                                microblocks
                            };

                            // make a fork at seq 2
                            let mut forked_parent_microblock_stream = parent_mblock_stream.clone();
                            for i in 2..parent_mblock_stream.len() {
                                let forked_mblock_tx = make_user_contract_publish(
                                    &privks[tenure_id - 1],
                                    i as u64,
                                    0,
                                    &format!("hello-world-fork-{}-{}", i, thread_rng().gen::<u64>()),
                                    &format!("(begin (print \"fork-{}\"))", thread_rng().gen::<u64>())
                                );

                                forked_parent_microblock_stream[i].txs[0] = forked_mblock_tx;

                                // re-calculate merkle root
                                let txid_vecs = forked_parent_microblock_stream[i].txs
                                    .iter()
                                    .map(|tx| tx.txid().as_bytes().to_vec())
                                    .collect();

                                let merkle_tree = MerkleTree::<Sha512Trunc256Sum>::new(&txid_vecs);
                                let tx_merkle_root = merkle_tree.root();

                                forked_parent_microblock_stream[i].header.tx_merkle_root = tx_merkle_root;
                                forked_parent_microblock_stream[i].header.prev_block = forked_parent_microblock_stream[i - 1].block_hash();
                                forked_parent_microblock_stream[i].header.sign(&parent_microblock_privkey).unwrap();

                                test_debug!("parent of microblock {} is {}", &forked_parent_microblock_stream[i].block_hash(), &forked_parent_microblock_stream[i-1].block_hash());
                            }

                            let mut tail = None;

                            // store two forks, which diverge at seq 2
                            for mblock in parent_mblock_stream.iter() {
                                if mblock.header.sequence < 2 {
                                    tail = Some((mblock.block_hash(), mblock.header.sequence));
                                }
                                let stored = chainstate.preprocess_streamed_microblock(&parent_consensus_hash, &parent_header_hash, &mblock).unwrap();
                                assert!(stored);
                            }
                            for mblock in forked_parent_microblock_stream[2..].iter() {
                                let stored = chainstate.preprocess_streamed_microblock(&parent_consensus_hash, &parent_header_hash, mblock).unwrap();
                                assert!(stored);
                            }

                            // find the poison-microblock at seq 2
                            let (_, poison_opt) = match StacksChainState::load_descendant_staging_microblock_stream_with_poison(
                                &chainstate.db(),
                                &parent_index_hash,
                                0,
                                u16::MAX
                            ).unwrap() {
                                Some(x) => x,
                                None => (vec![], None)
                            };

                            if let Some(poison_payload) = poison_opt {
                                *discovered_poison_payload.borrow_mut() = Some(poison_payload.clone());

                                let mut tx_bytes = vec![];
                                let poison_microblock_tx = make_user_poison_microblock(
                                    &privks[tenure_id - 1],
                                    2,
                                    0,
                                    poison_payload
                                );

                                poison_microblock_tx
                                    .consensus_serialize(&mut tx_bytes)
                                    .unwrap();

                                mempool
                                    .submit_raw(
                                        chainstate,
                                        &parent_consensus_hash,
                                        &parent_header_hash,
                                        tx_bytes,
                                &ExecutionCost::max_value(),
                                &StacksEpochId::Epoch20,
                                    )
                                    .unwrap();
                            }

                            // the miner will load a microblock stream up to the first detected
                            // fork (which is at sequence 2 -- the highest common ancestor between
                            // microblock fork #1 and microblock fork #2)
                            (tail, Some(parent_mblock_stream), Some(forked_parent_microblock_stream))
                        }
                        else if tenure_id == 2 {
                            // build off of the end of microblock fork #1
                            (Some((microblock_tail_1.as_ref().unwrap().block_hash(), microblock_tail_1.as_ref().unwrap().sequence)), None, None)
                        }
                        else if tenure_id == 3 {
                            // builds off of the end of microblock fork #2
                            (Some((microblock_tail_2.as_ref().unwrap().block_hash(), microblock_tail_2.as_ref().unwrap().sequence)), None, None)
                        }
                        else {
                            (None, None, None)
                        };

                    if tenure_id == 1 {
                        // prep for tenure 2 and 3
                        microblock_tail_1 = Some(fork_1.as_ref().unwrap().last().clone().unwrap().header.clone());
                        microblock_tail_2 = Some(fork_2.as_ref().unwrap().last().clone().unwrap().header.clone());
                    }

                    let nonce =
                        if tenure_id == 0 || tenure_id == 1 {
                            tenure_id
                        }
                        else if tenure_id == 2 {
                            1
                        }
                        else if tenure_id == 3 {
                            1
                        }
                        else {
                            unreachable!()
                        };

                    let coinbase_tx = make_coinbase_with_nonce(miner, tenure_id, nonce as u64);

                    let mblock_pubkey_hash = Hash160::from_node_public_key(&StacksPublicKey::from_private(&mblock_privks[tenure_id]));

                    test_debug!("Produce tenure {} block off of {}/{}", tenure_id, &parent_consensus_hash, &parent_header_hash);

                    // force tenures 2 and 3 to mine off of forked siblings deeper than the
                    // detected fork
                    if tenure_id == 2 {
                        parent_tip.microblock_tail = microblock_tail_1.clone();

                        // submit the _same_ poison microblock transaction, but to a different
                        // fork.
                        let poison_payload = discovered_poison_payload.borrow().as_ref().unwrap().clone();
                        let poison_microblock_tx = make_user_poison_microblock(
                            &privks[tenure_id],
                            0,
                            0,
                            poison_payload
                        );

                        let mut tx_bytes = vec![];
                        poison_microblock_tx
                            .consensus_serialize(&mut tx_bytes)
                            .unwrap();

                        mempool
                            .submit_raw(
                                chainstate,
                                &parent_consensus_hash,
                                &parent_header_hash,
                                tx_bytes,
                                &ExecutionCost::max_value(),
                                &StacksEpochId::Epoch20,
                            )
                            .unwrap();
                    }
                    else if tenure_id == 3 {
                        parent_tip.microblock_tail = microblock_tail_2.clone();

                        // submit a different poison microblock transaction
                        let poison_payload = TransactionPayload::PoisonMicroblock(microblock_tail_1.as_ref().unwrap().clone(), microblock_tail_2.as_ref().unwrap().clone());
                        let poison_microblock_tx = make_user_poison_microblock(
                            &privks[tenure_id],
                            0,
                            0,
                            poison_payload
                        );

                        // erase any pending transactions -- this is a "worse" poison-microblock,
                        // and we want to avoid mining the "better" one
                        mempool.clear_before_height(10).unwrap();

                        let mut tx_bytes = vec![];
                        poison_microblock_tx
                            .consensus_serialize(&mut tx_bytes)
                            .unwrap();

                        mempool
                            .submit_raw(
                                chainstate,
                                &parent_consensus_hash,
                                &parent_header_hash,
                                tx_bytes,
                                &ExecutionCost::max_value(),
                                &StacksEpochId::Epoch20,
                            )
                            .unwrap();
                    }

                    let (anchored_block, block_size, block_execution_cost) = StacksBlockBuilder::build_anchored_block(
                        chainstate,
                        &sortdb.index_conn(),
                        &mut mempool,
                        &parent_tip,
                        parent_tip.anchored_header.total_work.burn + 1000,
                        vrf_proof,
                        mblock_pubkey_hash,
                        &coinbase_tx,
                        BlockBuilderSettings::max_value(),
                        None,
                    )
                    .unwrap();

                    // miner should have picked up the preprocessed microblocks, but only up to the
                    // fork tail reported.

                    // block should contain at least one poison-microblock tx
                    if tenure_id == 1 {
                        if let Some((mblock_tail_hash, mblock_tail_seq)) = expected_parent_microblock_opt {
                            assert_eq!(anchored_block.header.parent_microblock, mblock_tail_hash);
                            assert_eq!(anchored_block.header.parent_microblock_sequence, mblock_tail_seq);
                        }
                    }
                    if tenure_id > 0 {
                        let mut have_poison_microblock = false;
                        for tx in anchored_block.txs.iter() {
                            if let TransactionPayload::PoisonMicroblock(_, _) = &tx.payload {
                                have_poison_microblock = true;
                                test_debug!("Have PoisonMicroblock for {} reported by {:?}", &anchored_block.block_hash(), &tx.auth);
                            }
                        }
                        assert!(have_poison_microblock, "Anchored block has no poison microblock: {:#?}", &anchored_block);
                    }

                    // tenures 2 and 3 build off of 1, but build off of the deepest microblock fork
                    if tenure_id == 2 {
                        assert_eq!(anchored_block.header.parent_microblock, microblock_tail_1.as_ref().unwrap().block_hash());
                        assert_eq!(anchored_block.header.parent_microblock_sequence, 4);
                    }
                    if tenure_id == 3 {
                        assert_eq!(anchored_block.header.parent_microblock, microblock_tail_2.as_ref().unwrap().block_hash());
                        assert_eq!(anchored_block.header.parent_microblock_sequence, 4);
                    }

                    let mut parent_ptrs = parent_block_ptrs.borrow_mut();
                    parent_ptrs.insert(anchored_block.header.parent_block.clone(), parent_tip.burn_header_height);

                    (anchored_block, vec![])
                },
            );

            for burn_op in burn_ops.iter_mut() {
                if let BlockstackOperationType::LeaderBlockCommit(ref mut op) = burn_op {
                    // patch it up
                    op.parent_block_ptr = (*parent_block_ptrs
                        .borrow()
                        .get(&stacks_block.header.parent_block)
                        .unwrap()) as u32;
                }
            }

            let (_, burn_header_hash, consensus_hash) = peer.next_burnchain_block(burn_ops.clone());
            peer.process_stacks_epoch(&stacks_block, &consensus_hash, &microblocks);

            if tenure_id >= 1 {
                let next_tip = StacksChainState::get_anchored_block_header_info(
                    peer.chainstate().db(),
                    &consensus_hash,
                    &stacks_block.block_hash(),
                )
                .unwrap()
                .unwrap();

                let new_tip_hash = StacksBlockHeader::make_index_block_hash(
                    &next_tip.consensus_hash,
                    &next_tip.anchored_header.block_hash(),
                );

                let reporter = if tenure_id == 1 {
                    addrs[0].clone()
                } else {
                    addrs[tenure_id].clone()
                };

                let seq = if tenure_id == 1 || tenure_id == 2 {
                    2
                } else {
                    4
                };

                // check descendant blocks for their poison-microblock commissions
                test_debug!(
                    "new tip at height {}: {}",
                    next_tip.block_height,
                    &new_tip_hash
                );
                reporters.push((reporter, new_tip_hash, seq));
            }
        }

        // verify that each submitted poison-microblock created a commission
        for (reporter_addr, chain_tip, seq) in reporters.into_iter() {
            test_debug!("Check {} in {} for report", &reporter_addr, &chain_tip);
            peer.with_db_state(|ref mut sortdb, ref mut chainstate, _, _| {
                chainstate
                    .with_read_only_clarity_tx(&sortdb.index_conn(), &chain_tip, |clarity_tx| {
                        // the key at height 1 should be reported as poisoned
                        let report = StacksChainState::get_poison_microblock_report(clarity_tx, 1)
                            .unwrap()
                            .unwrap();
                        assert_eq!(report.0, reporter_addr);
                        assert_eq!(report.1, seq);
                        Ok(())
                    })
                    .unwrap()
            })
            .unwrap();
        }
    }

    pub fn instantiate_and_exec(
        mainnet: bool,
        chain_id: u32,
        test_name: &str,
        balances: Vec<(StacksAddress, u64)>,
        post_flight_callback: Option<Box<dyn FnOnce(&mut ClarityTx) -> ()>>,
    ) -> StacksChainState {
        let path = chainstate_path(test_name);
        match fs::metadata(&path) {
            Ok(_) => {
                fs::remove_dir_all(&path).unwrap();
            }
            Err(_) => {}
        };

        let initial_balances = balances
            .into_iter()
            .map(|(addr, balance)| (PrincipalData::from(addr), balance))
            .collect();

        let mut boot_data = ChainStateBootData {
            initial_balances,
            post_flight_callback,
            first_burnchain_block_hash: BurnchainHeaderHash::zero(),
            first_burnchain_block_height: 0,
            first_burnchain_block_timestamp: 0,
            pox_constants: PoxConstants::testnet_default(),
            get_bulk_initial_lockups: None,
            get_bulk_initial_balances: None,
            get_bulk_initial_names: None,
            get_bulk_initial_namespaces: None,
        };

        StacksChainState::open_and_exec(mainnet, chain_id, &path, Some(&mut boot_data))
            .unwrap()
            .0
    }

    static CONTRACT: &'static str = "
(define-map my-map int int)
(define-private (do (input bool))
  (begin
    (map-set my-map 0 0)
    (map-set my-map 1 0)
    (map-set my-map 2 0)
    (map-set my-map 3 0)
    (map-set my-map 4 0)
    (map-set my-map 5 0)
    (map-set my-map 6 0)
    (map-set my-map 7 0)
    (map-set my-map 8 0)
    (map-set my-map 9 0)))

(define-public (call-it (input (list 200 bool)))
  (begin
    (map do input)
    (map do input)
    (map do input)
    (map do input)
    (map do input)
    (ok 1)))
";

    lazy_static! {
        static ref CONTRACT_IDENT: QualifiedContractIdentifier = QualifiedContractIdentifier::new(
            StacksAddress {
                version: C32_ADDRESS_VERSION_TESTNET_SINGLESIG,
                bytes: Hash160([1; 20]),
            }
            .into(),
            "scalable-call".into(),
        );
    }

    #[test]
    fn test_mempool_mining_heuristics() {
        let submitter_key_0 = StacksPrivateKey::new();
        let submitter_key_1 = StacksPrivateKey::new();
        let initial_balance_recipients: Vec<_> = vec![
            StacksAddress {
                version: C32_ADDRESS_VERSION_TESTNET_SINGLESIG,
                bytes: Hash160([1; 20]),
            },
            StacksAddress::from_public_keys(
                C32_ADDRESS_VERSION_TESTNET_SINGLESIG,
                &AddressHashMode::SerializeP2PKH,
                1,
                &vec![StacksPublicKey::from_private(&submitter_key_0)],
            )
            .unwrap(),
            StacksAddress {
                version: C32_ADDRESS_VERSION_TESTNET_SINGLESIG,
                bytes: Hash160([2; 20]),
            },
            StacksAddress::from_public_keys(
                C32_ADDRESS_VERSION_TESTNET_SINGLESIG,
                &AddressHashMode::SerializeP2PKH,
                1,
                &vec![StacksPublicKey::from_private(&submitter_key_1)],
            )
            .unwrap(),
        ];

        let initial_balances = initial_balance_recipients
            .iter()
            .map(|addr| (addr.clone(), 10_000_000_000))
            .collect();
        let chain_id = 8;
        let mut chainstate = instantiate_and_exec(
            false,
            chain_id,
            "test_mempool_mining_heuristics",
            initial_balances,
            Some(Box::new(|tx: &mut ClarityTx| {
                tx.connection().as_transaction(|tx| {
                    let (ct_ast, ct_analysis) = tx
                        .analyze_smart_contract(&CONTRACT_IDENT, CONTRACT)
                        .unwrap();
                    tx.initialize_smart_contract(
                        &CONTRACT_IDENT,
                        &ct_ast,
                        CONTRACT,
                        None,
                        |_, _| false,
                    )
                    .unwrap();
                    tx.save_analysis(&CONTRACT_IDENT, &ct_analysis).unwrap();
                })
            })),
        );

        let burndb = SortitionDB::connect(
            "/tmp/test_mempool_mining_heuristics_sortdb",
            0,
            &BurnchainHeaderHash([1; 32]),
            1,
            &[StacksEpoch {
                epoch_id: StacksEpochId::Epoch20,
                start_height: 0,
                end_height: i64::MAX as u64,
                block_limit: ExecutionCost {
                    write_length: 15_000_000, // roughly 15 mb
                    write_count: 500,
                    read_length: 100_000_000,
                    read_count: 7_750,
                    runtime: 5_000_000_000,
                },
                network_epoch: PEER_VERSION_EPOCH_2_0,
            }],
            PoxConstants::test_default(),
            true,
        )
        .unwrap();

        let mut mempool = MemPoolDB::open_test(false, chain_id, &chainstate.root_path).unwrap();

        let txs_to_push = vec![
            StacksTransaction::new(
                TransactionVersion::Testnet,
                TransactionAuth::from_p2pkh(&submitter_key_0).unwrap(),
                TransactionPayload::TokenTransfer(
                    initial_balance_recipients[2].clone().into(),
                    1000,
                    TokenTransferMemo([0; 34]),
                ),
            ),
            StacksTransaction::new(
                TransactionVersion::Testnet,
                TransactionAuth::from_p2pkh(&submitter_key_0).unwrap(),
                TransactionPayload::ContractCall(TransactionContractCall {
                    address: initial_balance_recipients[0].clone(),
                    contract_name: CONTRACT_IDENT.name.clone(),
                    function_name: "call-it".into(),
                    function_args: vec![Value::list_from(vec![
                        Value::Bool(true),
                        Value::Bool(true),
                        Value::Bool(true),
                        Value::Bool(true),
                        Value::Bool(true),
                        Value::Bool(true),
                        Value::Bool(true),
                        Value::Bool(true),
                        Value::Bool(true),
                        Value::Bool(true),
                        Value::Bool(true),
                    ])
                    .unwrap()],
                }),
            ),
        ];
        let second_set_txs = vec![
            StacksTransaction::new(
                TransactionVersion::Testnet,
                TransactionAuth::from_p2pkh(&submitter_key_1).unwrap(),
                TransactionPayload::TokenTransfer(
                    initial_balance_recipients[2].clone().into(),
                    1000,
                    TokenTransferMemo([0; 34]),
                ),
            ),
            StacksTransaction::new(
                TransactionVersion::Testnet,
                TransactionAuth::from_p2pkh(&submitter_key_1).unwrap(),
                TransactionPayload::ContractCall(TransactionContractCall {
                    address: boot_code_addr(false),
                    contract_name: "pox".into(),
                    function_name: "stack-stx".into(),
                    function_args: vec![
                        Value::UInt(10),
                        Value::from(
                            TupleData::from_data(vec![
                                ("version".into(), Value::buff_from_byte(0)),
                                ("hashbytes".into(), Value::buff_from(vec![0; 20]).unwrap()),
                            ])
                            .unwrap(),
                        ),
                        Value::UInt(2),
                        Value::UInt(2),
                    ],
                }),
            ),
            StacksTransaction::new(
                TransactionVersion::Testnet,
                TransactionAuth::from_p2pkh(&submitter_key_1).unwrap(),
                TransactionPayload::ContractCall(TransactionContractCall {
                    address: initial_balance_recipients[0].clone(),
                    contract_name: CONTRACT_IDENT.name.clone(),
                    function_name: "call-it".into(),
                    function_args: vec![Value::list_from(vec![Value::Bool(true)]).unwrap()],
                }),
            ),
        ];

        let (parent_header_info, parent_consensus_hash) = (
            StacksHeaderInfo::genesis(TrieHash([0u8; 32]), &BurnchainHeaderHash([1; 32]), 0, 1),
            FIRST_BURNCHAIN_CONSENSUS_HASH,
        );

        for (ix, mut tx) in txs_to_push.into_iter().enumerate() {
            tx.chain_id = chain_id;
            tx.set_origin_nonce(ix as u64);
            tx.set_tx_fee(1000);

            let mut tx_signer = StacksTransactionSigner::new(&tx);
            tx_signer.sign_origin(&submitter_key_0).unwrap();

            let tx = tx_signer.get_tx().unwrap();

            eprintln!("Mempool tx submitted {}", ix);

            mempool
                .submit(
                    &mut chainstate,
                    &parent_consensus_hash,
                    &parent_header_info.anchored_header.block_hash(),
                    &tx,
                    None,
                    &ExecutionCost::max_value(),
                    &StacksEpochId::Epoch20,
                )
                .unwrap()
        }

        for (ix, mut tx) in second_set_txs.into_iter().enumerate() {
            tx.chain_id = chain_id;
            tx.set_origin_nonce(ix as u64);
            tx.set_tx_fee(1000);

            let mut tx_signer = StacksTransactionSigner::new(&tx);
            tx_signer.sign_origin(&submitter_key_1).unwrap();

            let tx = tx_signer.get_tx().unwrap();

            eprintln!("Mempool tx submitted {}", ix);

            mempool
                .submit(
                    &mut chainstate,
                    &parent_consensus_hash,
                    &parent_header_info.anchored_header.block_hash(),
                    &tx,
                    None,
                    &ExecutionCost::max_value(),
                    &StacksEpochId::Epoch20,
                )
                .unwrap()
        }

        mempool.dump_txs();

        // in the first attempt to mine a block, we should mine *4* transactions:
        //  coinbase, a transfer, a stack-stx call, a transfer
        // in the second attempt, because we've tossed out the large offender, *5*:
        //  coinbase, a transfer, a stack-stx call, a transfer, a contract call

        for block_index in 0u8..2u8 {
            let miner_key = StacksPrivateKey::new();
            let mut tx = StacksTransaction::new(
                TransactionVersion::Testnet,
                TransactionAuth::from_p2pkh(&miner_key).unwrap(),
                TransactionPayload::Coinbase(CoinbasePayload([0u8; 32])),
            );
            tx.chain_id = chain_id;
            tx.anchor_mode = TransactionAnchorMode::OnChainOnly;
            let mut tx_signer = StacksTransactionSigner::new(&tx);
            tx_signer.sign_origin(&miner_key).unwrap();

            let coinbase_tx = tx_signer.get_tx().unwrap();

            let (block, _cost, _size) = StacksBlockBuilder::build_anchored_block(
                &chainstate,
                &burndb.index_conn(),
                &mut mempool,
                &parent_header_info,
                block_index as u64,
                VRFProof::empty(),
                Hash160([block_index; 20]),
                &coinbase_tx,
                BlockBuilderSettings::limited(),
                None,
            )
            .unwrap();

            mempool.dump_txs();

            eprintln!("BLOCK #{}, Tx Count: {}", block_index, block.txs.len());
            if block_index == 0 {
                assert_eq!(block.txs.len(), 4);
            } else if block_index == 1 {
                assert_eq!(block.txs.len(), 5);
            }
        }
    }

    // TODO: invalid block with duplicate microblock public key hash (okay between forks, but not
    // within the same fork)
    // TODO: (BLOCKED) build off of different points in the same microblock stream
    // TODO; skipped blocks
    // TODO: missing blocks
    // TODO: invalid blocks
    // TODO: no-sortition
    // TODO: burnchain forks, and we mine the same anchored stacks block in the beginnings of the two descendent
    // forks.  Verify all descendents are unique -- if A --> B and A --> C, and B --> D and C -->
    // E, and B == C, verify that it is never the case that D == E (but it is allowed that B == C
    // if the burnchain forks).
    // TODO: confirm that if A is accepted but B is rejected, then C must also be rejected even if
    // it's on a different burnchain fork.
    // TODO: confirm that we can process B and C separately, even though they're the same block
    // TODO: verify that the Clarity MARF stores _only_ Clarity data
}<|MERGE_RESOLUTION|>--- conflicted
+++ resolved
@@ -1205,49 +1205,8 @@
 
         debug!(
             "Descendant of {}/{} confirms {} microblock(s)",
-<<<<<<< HEAD
-            &parent_consensus_hash,
-            &parent_header_hash,
-            parent_microblocks.len()
-        );
-
-        let burn_tip = SortitionDB::get_canonical_chain_tip_bhh(burn_dbconn.conn())?;
-        let burn_tip_height =
-            SortitionDB::get_canonical_burn_chain_tip(burn_dbconn.conn())?.block_height as u32;
-        let stacking_burn_ops = SortitionDB::get_stack_stx_ops(burn_dbconn.conn(), &burn_tip)?;
-        let transfer_burn_ops = SortitionDB::get_transfer_stx_ops(burn_dbconn.conn(), &burn_tip)?;
-
-        let parent_block_cost_opt = if parent_microblocks.is_empty() {
-            None
-        } else {
-            StacksChainState::get_stacks_block_anchored_cost(chainstate.db(), &parent_index_hash)?
-        };
-
-        let mut tx = chainstate.block_begin(
-            burn_dbconn,
-            &parent_consensus_hash,
-            &parent_header_hash,
-            &new_consensus_hash,
-            &new_block_hash,
-        );
-
-        let matured_miner_rewards_opt = StacksChainState::find_mature_miner_rewards(
-            &mut tx,
-            &self.chain_tip,
-            latest_matured_miners,
-            matured_miner_parent,
-        )?;
-
-        self.miner_payouts =
-            matured_miner_rewards_opt.map(|(miner, users, parent, _)| (miner, users, parent));
-
-        debug!(
-            "Miner {}: Apply {} parent microblocks",
-            self.miner_id,
-=======
             &self.parent_consensus_hash,
             &self.parent_header_hash,
->>>>>>> 194a5b84
             parent_microblocks.len()
         );
 
@@ -1349,14 +1308,9 @@
         mut txs: Vec<StacksTransaction>,
     ) -> Result<(StacksBlock, u64, ExecutionCost), Error> {
         debug!("Build anchored block from {} transactions", txs.len());
-<<<<<<< HEAD
-        let (mut chainstate, _) = chainstate_handle.reopen()?; // used for processing a block up to the given limit
-        let (mut epoch_tx, _) = builder.epoch_begin(&mut chainstate, burn_dbconn)?;
-=======
         let (mut chainstate, _) = chainstate_handle.reopen()?;
         let mut miner_epoch_info = builder.pre_epoch_begin(&mut chainstate, burn_dbconn)?;
         let (mut epoch_tx, _) = builder.epoch_begin(burn_dbconn, &mut miner_epoch_info)?;
->>>>>>> 194a5b84
         for tx in txs.drain(..) {
             match builder.try_mine_tx(&mut epoch_tx, &tx) {
                 Ok(_) => {
