name: stacks-bitcoin-integration-tests

# Only run when:
#   - PRs are opened
on:
  pull_request:

concurrency:
  group: stacks-bitcoin-integration-tests-${{ github.ref }}
  # Only cancel in progress if this is for a PR
  cancel-in-progress: ${{ github.event_name == 'pull_request' }}

jobs:
  build-integration-image:
    runs-on: ubuntu-latest
    steps:
      - uses: actions/checkout@v2
      - name: Build bitcoin integration testing image
        env:
          DOCKER_BUILDKIT: 1
        # Remove .dockerignore file so codecov has access to git info
        run: |
          rm .dockerignore
          docker build -f ./.github/actions/bitcoin-int-tests/Dockerfile.generic.bitcoin-tests -t stacks-node:integrations .
      - name: Export docker image as tarball
        run: docker save -o integration-image.tar stacks-node:integrations
      - name: Upload built docker image
        uses: actions/upload-artifact@v2
        with:
          name: integration-image.tar
          path: integration-image.tar
  # Run integration tests using sampled genesis block
  sampled-genesis:
    runs-on: ubuntu-latest
    needs:
      - build-integration-image
    strategy:
      fail-fast: false
      matrix:
        test-name:
          - tests::neon_integrations::microblock_integration_test
          - tests::neon_integrations::size_check_integration_test
          - tests::neon_integrations::cost_voting_integration
          - tests::integrations::integration_test_get_info
          - tests::neon_integrations::bitcoind_integration_test
          - tests::neon_integrations::liquid_ustx_integration
          - tests::neon_integrations::stx_transfer_btc_integration_test
          - tests::neon_integrations::bitcoind_forking_test
          - tests::neon_integrations::should_fix_2771
          - tests::neon_integrations::pox_integration_test
          - tests::neon_integrations::mining_events_integration_test
          - tests::bitcoin_regtest::bitcoind_integration_test
          - tests::should_succeed_handling_malformed_and_valid_txs
          - tests::neon_integrations::size_overflow_unconfirmed_microblocks_integration_test
          - tests::neon_integrations::size_overflow_unconfirmed_stream_microblocks_integration_test
          - tests::neon_integrations::size_overflow_unconfirmed_invalid_stream_microblocks_integration_test
          - tests::neon_integrations::runtime_overflow_unconfirmed_microblocks_integration_test
          - tests::neon_integrations::antientropy_integration_test
          - tests::neon_integrations::filter_low_fee_tx_integration_test
          - tests::neon_integrations::filter_long_runtime_tx_integration_test
          - tests::neon_integrations::mining_transactions_is_fair
<<<<<<< HEAD
          - tests::neon_integrations::microblock_large_tx_integration_test
          - tests::neon_integrations::block_large_tx_integration_test
          - tests::neon_integrations::microblock_limit_hit_integration_test
          - tests::neon_integrations::block_limit_hit_integration_test
=======
          - tests::neon_integrations::fuzzed_median_fee_rate_estimation_test_window5
          - tests::neon_integrations::fuzzed_median_fee_rate_estimation_test_window10
          - tests::neon_integrations::use_latest_tip_integration_test
          - tests::neon_integrations::test_flash_block_skip_tenure
>>>>>>> ca36b2ec
          - tests::epoch_205::test_dynamic_db_method_costs
          - tests::epoch_205::transition_empty_blocks
          - tests::epoch_205::test_cost_limit_switch_version205
          - tests::epoch_205::test_exact_block_costs
          - tests::epoch_205::bigger_microblock_streams_in_2_05
    steps:
      - uses: actions/checkout@v2
      - name: Download docker image
        uses: actions/download-artifact@v2
        with:
          name: integration-image.tar
      - name: Load docker image
        run: docker load -i integration-image.tar && rm integration-image.tar
      - name: All integration tests with sampled genesis
        timeout-minutes: 30
        env:
          DOCKER_BUILDKIT: 1
          TEST_NAME: ${{ matrix.test-name }}
        run: docker build -o coverage-output --build-arg test_name=${{ matrix.test-name }} -f ./.github/actions/bitcoin-int-tests/Dockerfile.bitcoin-tests .
      - uses: codecov/codecov-action@v2
        with:
          files: ./coverage-output/lcov.info
          name: ${{ matrix.test-name }}
          fail_ci_if_error: true
  atlas-test:
    if: ${{ true }}
    runs-on: ubuntu-latest
    needs:
      - build-integration-image
    strategy:
      fail-fast: false
      matrix:
        test-name:
          - tests::neon_integrations::atlas_integration_test
          - tests::neon_integrations::atlas_stress_integration_test
    steps:
      - uses: actions/checkout@v2
      - name: Download docker image
        uses: actions/download-artifact@v2
        with:
          name: integration-image.tar
      - name: Load docker image
        run: docker load -i integration-image.tar && rm integration-image.tar
      - name: Atlas integration tests
        timeout-minutes: 40
        env:
          DOCKER_BUILDKIT: 1
          TEST_NAME: ${{ matrix.test-name }}
        run: docker build -o coverage-output --build-arg test_name=${{ matrix.test-name }} -f ./.github/actions/bitcoin-int-tests/Dockerfile.bitcoin-tests .
      - uses: codecov/codecov-action@v2
        with:
          files: ./coverage-output/lcov.info
          name: ${{ matrix.test-name }}
          fail_ci_if_error: true<|MERGE_RESOLUTION|>--- conflicted
+++ resolved
@@ -59,17 +59,14 @@
           - tests::neon_integrations::filter_low_fee_tx_integration_test
           - tests::neon_integrations::filter_long_runtime_tx_integration_test
           - tests::neon_integrations::mining_transactions_is_fair
-<<<<<<< HEAD
           - tests::neon_integrations::microblock_large_tx_integration_test
           - tests::neon_integrations::block_large_tx_integration_test
           - tests::neon_integrations::microblock_limit_hit_integration_test
           - tests::neon_integrations::block_limit_hit_integration_test
-=======
           - tests::neon_integrations::fuzzed_median_fee_rate_estimation_test_window5
           - tests::neon_integrations::fuzzed_median_fee_rate_estimation_test_window10
           - tests::neon_integrations::use_latest_tip_integration_test
           - tests::neon_integrations::test_flash_block_skip_tenure
->>>>>>> ca36b2ec
           - tests::epoch_205::test_dynamic_db_method_costs
           - tests::epoch_205::transition_empty_blocks
           - tests::epoch_205::test_cost_limit_switch_version205
