# Changelog

All notable changes to this project will be documented in this file.

The format is based on [Keep a Changelog](https://keepachangelog.com/en/1.0.0/),
and this project adheres to the versioning scheme outlined in the [README.md](README.md).

## Upcoming

### Added
- Added prometheus output for "transactions in last block" (#3138).

### Changed
- Updates to the logging of transaction events (#3139).

### Fixed
- Make it so that a new peer private key in the config file will propagate to
  the peer database (#3165).
- Fixed default miner behavior regarding block assembly
  attempts. Previously, the miner would only attempt to assemble a
  larger block after their first attempt (by Bitcoin RBF) if new
  microblock or block data arrived. This changes the miner to always
  attempt a second block assembly (#3184).
<<<<<<< HEAD
- Fixed a bug in the node whereby the node would encounter a deadlock when
  processing attachment requests before the P2P thread had started (#3236).
=======
- Fixed a deadlock condition that can arise when the node boots from existing
  chainstate and feeds the P2P thread too many Atlas attachment records (#3216).
>>>>>>> b0930b98

## [2.05.0.2.1]

### Fixed
- Fixed a security bug in the SPV client whereby the chain work was not being
  considered at all when determining the canonical Bitcoin fork.  The SPV client
  now only accepts a new Bitcoin fork if it has a higher chain work than any other
  previously-seen chain (#3152).

## [2.05.0.2.0]

### IMPORTANT! READ THIS FIRST

Please read the following **WARNINGs** in their entirety before upgrading.

WARNING: Please be aware that using this node on chainstate prior to this release will cause
the node to spend **up to 30 minutes** migrating the data to a new schema.
Depending on the storage medium, this may take even longer.

WARNING: This migration process cannot be interrupted. If it is, the chainstate
will be **irrecovarably corrupted and require a sync from genesis.**

WARNING: You will need **at least 2x the disk space** for the migration to work.
This is because a copy of the chainstate will be made in the same directory in
order to apply the new schema.

It is highly recommended that you **back up your chainstate** before running
this version of the software on it.

### Changed
- The MARF implementation will now defer calculating the root hash of a new trie
  until the moment the trie is committed to disk.  This avoids gratuitous hash
  calculations, and yields a performance improvement of anywhere between 10x and
  200x (#3041).
- The MARF implementation will now store tries to an external file for instances
  where the tries are expected to exceed the SQLite page size (namely, the
  Clarity database). This improves read performance by a factor of 10x to 14x
  (#3059).
- The MARF implementation may now cache trie nodes in RAM if directed to do so
  by an environment variable (#3042).
- Sortition processing performance has been improved by about an order of
  magnitude, by avoiding a slew of expensive database reads (#3045).
- Updated chains coordinator so that before a Stacks block or a burn block is processed, 
  an event is sent through the event dispatcher. This fixes #3015. 
- Expose a node's public key and public key hash160 (i.e. what appears in
  /v2/neighbors) via the /v2/info API endpoint (#3046)
- Reduced the default subsequent block attempt timeout from 180 seconds to 30
  seconds, based on benchmarking the new MARF performance data during a period
  of network congestion (#3098)
- The `blockstack-core` binary has been renamed to `stacks-inspect`.
  This binary provides CLI tools for chain and mempool inspection.

## [2.05.0.1.0]

### Added 
- A new fee estimator intended to produce fewer over-estimates, by having less
  sensitivity to outliers. Its characteristic features are: 1) use a window to
  forget past estimates instead of exponential averaging, 2) use weighted
  percentiles, so that bigger transactions influence the estimates more, 3)
  assess empty space in blocks as having paid the "minimum fee", so that empty
  space is accounted for, 4) use random "fuzz" so that in busy times the fees can
  change dynamically. (#2972)
- Implements anti-entropy protocol for querying transactions from other 
  nodes' mempools. Before, nodes wouldn't sync mempool contents with one another.
  (#2884)
- Structured logging in the mining code paths. This will shine light 
  on what happens to transactions (successfully added, skipped or errored) that the
  miner considers while buildings blocks. (#2975)
- Added the mined microblock event, which includes information on transaction
  events that occurred in the course of mining (will provide insight
  on whether a transaction was successfully added to the block,
  skipped, or had a processing error). (#2975)
- For v2 endpoints, can now specify the `tip` parameter to `latest`. If 
  `tip=latest`, the node will try to run the query off of the latest tip. (#2778)
- Adds the /v2/headers endpoint, which returns a sequence of SIP-003-encoded 
  block headers and consensus hashes (see the ExtendedStacksHeader struct that 
  this PR adds to represent this data). (#2862)
- Adds the /v2/data_var endpoint, which returns a contract's data variable 
  value and a MARF proof of its existence. (#2862)
- Fixed a bug in the unconfirmed state processing logic that could lead to a
  denial of service (node crash) for nodes that mine microblocks (#2970)
- Added prometheus metric that tracks block fullness by logging the percentage of each
  cost dimension that is consumed in a given block (#3025).  
  

### Changed
- Updated the mined block event. It now includes information on transaction 
  events that occurred in the course of mining (will provide insight
  on whether a transaction was successfully added to the block, 
  skipped, or had a processing error). (#2975)
- Updated some of the logic in the block assembly for the miner and the follower
  to consolidate similar logic. Added functions `setup_block` and `finish_block`.
  (#2946)
- Makes the p2p state machine more reactive to newly-arrived 
  `BlocksAvailable` and `MicroblocksAvailable` messages for block and microblock 
  streams that this node does not have. If such messages arrive during an inventory 
  sync, the p2p state machine will immediately transition from the inventory sync 
  work state to the block downloader work state, and immediately proceed to fetch 
  the available block or microblock stream. (#2862)
- Nodes will push recently-obtained blocks and microblock streams to outbound
  neighbors if their cached inventories indicate that they do not yet have them
(#2986).
- Nodes will no longer perform full inventory scans on their peers, except
  during boot-up, in a bid to minimize block-download stalls (#2986).
- Nodes will process sortitions in parallel to downloading the Stacks blocks for
  a reward cycle, instead of doing these tasks sequentially (#2986).
- The node's runloop will coalesce and expire stale requests to mine blocks on
  top of parent blocks that are no longer the chain tip (#2969).
- Several database indexes have been updated to avoid table scans, which
  significantly improves most RPC endpoint speed and cuts node spin-up time in
half (#2989, #3005).
- Fixed a rare denial-of-service bug whereby a node that processes a very deep
  burnchain reorg can get stuck, and be rendered unable to process further
sortitions.  This has never happened in production, but it can be replicated in
tests (#2989).
- Updated what indices are created, and ensures that indices are created even 
  after the database is initialized (#3029).

### Fixed 
- Updates the lookup key for contracts in the pessimistic cost estimator. Before, contracts
  published by different principals with the same name would have had the same 
  key in the cost estimator. (#2984)
- Fixed a few prometheus metrics to be more accurate compared to `/v2` endpoints 
  when polling data (#2987)
- Fixed an error message from the type-checker that shows up when the type of a
  parameter refers to a trait defined in the same contract (#3064).

## [2.05.0.0.0]

This software update is a consensus changing release and the
implementation of the proposed cost changes in SIP-012. This release's
chainstate directory is compatible with chainstate directories from
2.0.11.4.0. However, this release is only compatible with chainstate
directories before the 2.05 consensus changes activate (Bitcoin height
713,000). If you run a 2.00 stacks-node beyond this point, and wish to
run a 2.05 node afterwards, you must start from a new chainstate
directory.

### Added

- At height 713,000 a new `costs-2` contract will be launched by the
  Stacks boot address.

### Changed

- Stacks blocks whose parents are mined >= 713,000 will use default costs
  from the new `costs-2` contract.
- Stacks blocks whose parents are mined >= 713,000 will use the real
  serialized length of Clarity values as the cost inputs to several methods
  that previously used the maximum possible size for the associated types.
- Stacks blocks whose parents are mined >= 713,000 will use the new block
  limit defined in SIP-012.

### Fixed

- Miners are now more aggressive in calculating their block limits
  when confirming microblocks (#2916)

## [2.0.11.4.0]

This software update is a point-release to change the transaction
selection logic in the default miner to prioritize by an estimated fee
rate instead of raw fee. This release's chainstate directory is
compatible with chainstate directories from 2.0.11.3.0.

### Added

- FeeEstimator and CostEstimator interfaces. These can be controlled
  via node configuration options. See the `README.md` for more
  information on the configuration.
- New fee rate estimation endpoint `/v2/fees/transaction` (#2872). See
  `docs/rpc/openapi.yaml` for more information.

### Changed

- Prioritize transaction inclusion in blocks by estimated fee rates (#2859).
- MARF sqlite connections will now use `mmap`'ed connections with up to 256MB
  space (#2869).

## [2.0.11.3.0]

This software update is a point-release to change the transaction selection
logic in the default miner to prioritize by fee instead of nonce sequence.  This
release's chainstate directory is compatible with chainstate directories from
2.0.11.2.0.

## Added

- The node will enforce a soft deadline for mining a block, so that a node
  operator can control how frequently their node attempts to mine a block
regardless of how congested the mempool is.  The timeout parameters are
controlled in the `[miner]` section of the node's config file (#2823).

## Changed

- Prioritize transaction inclusion in the mempool by transaction fee (#2823).

## [2.0.11.2.0]

NOTE: This change resets the `testnet`. Users running a testnet node will need
to reset their chain states.

### Added

- `clarity-cli` will now also print a serialized version of the resulting
  output from `eval` and `execute` commands. This serialization is in
  hexademical string format and supports integration with other tools. (#2684)
- The creation of a Bitcoin wallet with BTC version `> 0.19` is now supported
  on a private testnet. (#2647)
- `lcov`-compatible coverage reporting has been added to `clarity-cli` for
  Clarity contract testing. (#2592)
- The `README.md` file has new documentation about the release process. (#2726)

### Changed

- This change resets the testnet. (#2742)
- Caching has been added to speed up `/v2/info` responses. (#2746)

### Fixed

- PoX syncing will only look back to the reward cycle prior to divergence,
  instead of looking back over all history. This will speed up running a
  follower node. (#2746)
- The UTXO staleness check is re-ordered so that it occurs before the RBF-limit
  check. This way, if stale UTXOs reached the "RBF limit" a miner will recover
  by resetting the UTXO cache. (#2694)
- Microblock events were being sent to the event observer when microblock data
  was received by a peer, but were not emitted if the node mined the
  microblocks itself. This made something like the private-testnet setup
  incapable of emitting microblock events. Microblock events are now sent
  even when self-mined. (#2653)
- A bug is fixed in the mocknet/helium miner that would lead to a panic if a
  burn block occurred without a sortition in it. (#2711)
- Two bugs that caused problems syncing with the bitcoin chain during a
  bitcoin reorg have been fixed (#2771, #2780).
- Documentation is fixed in cases where string and buffer types are allowed
  but not covered in the documentation.  (#2676)

## [2.0.11.1.0]

This software update is our monthly release. It introduces fixes and features for both developers and miners. 
This release's chainstate directory is compatible with chainstate directories from 2.0.11.0.0.

## Added

- `/new_microblock` endpoint to notify event observers when a valid microblock
  has been received (#2571).
- Added new features to `clarity-cli` (#2597)
- Exposing new mining-related metrics in prometheus (#2664)
  - Miner's computed relative miner score as a percentage
  - Miner's computed commitment, the min of their previous commitment and their median commitment
  - Miner's current median commitment
- Add `key-for-seed` command to the `stacks-node` binary - outputs the associated secret key hex string
  and WIF formatted secret key for a given "seed" value (#2658).

## Changed

- Improved mempool walk order (#2514).
- Renamed database `tx_tracking.db` to `tx_tracking.sqlite` (#2666).
  
## Fixed 

- Alter the miner to prioritize spending the most recent UTXO when building a transaction, 
  instead of the largest UTXO. In the event of a tie, it uses the smallest UTXO first (#2661).
- Fix trait rpc lookups for implicitly implemented traits (#2602).
- Fix `v2/pox` endpoint, broken on Mocknet (#2634).
- Align cost limits on mocknet, testnet and mainnet (#2660). 
- Log peer addresses in the HTTP server (#2667)
- Mine microblocks if there are no recent unprocessed Stacks blocks

## [2.0.11.0.0]

The chainstate directory has been restructured in this release. It is not
compatible with prior chainstate directories.

## Added

- `/drop_mempool_tx` endpoint to notify event observers when a mempool
  transaction has been removed the mempool.
- `"reward_slot_holders"` field to the `new_burn_block` event
- CTRL-C handler for safe shutdown of `stacks-node`
- Log transactions in local db table via setting env `STACKS_TRANSACTION_LOG=1`
- New prometheus metrics for mempool transaction processing times and
  outstanding mempool transactions
- New RPC endpoint with path `/v2/traits/contractAddr/contractName/traitContractName
  /traitContractAddr/traitName` to determine whether a given trait is implemented 
  within the specified contract (either explicitly or implicitly).
- Re-activate the Atlas network for propagating and storing transaction
  attachments. This re-enables off-chain BNS name storage.
- Re-activate microblock mining.

## Changed

- Improved chainstate directory layout
- Improved node boot up time
- Better handling of flash blocks
- The `/v2/pox` RPC endpoint was updated to include more useful
  information about the current and next PoX cycles. For details, see
  `docs/rpc-endpoints.md`
  
## Fixed 

- Fixed faulty logic in the mempool that was still treating the transaction fee
  as a fee rate, which prevented replace-by-fee from working as expected.

## [2.0.10.0.1]

This is a low-priority hotfix release to address a bug in the deserialization logic. The
chainstate directory of 2.0.10.0.1 is compatible with 2.0.10. This release also begins the
usage of the versioning scheme outlined in the [README.md](README.md).

## [2.0.10]

This is a low-priority hotfix release to address two bugs in the block downloader. The
chainstate directory of 2.0.10 is compatible with 2.0.9. If booting up a node from genesis, or
an existing node has stalled in downloading blocks, this hotfix is necessary for your
node.

## Fixed

- Bug in microblocks inventory vector calculation that included invalidated microblocks
  as present bit. This bug will impact nodes booting up from genesis, but not affect nodes
  currently running at the chain tip (#2518).
- Bug in microblocks downloader logic that would cause the stacks-node to fail to wake-up
  to process newly arrived microblocks in certain instances (#2491).

## [2.0.9]

This is a hotfix release for improved handling of arriving Stacks blocks through
both the RPC interface and the P2P ineterface.  The chainstate directory of
2.0.9 is compatible with the 2.0.8 chainstate.

## Fixed

- TOCTTOU bug fixed in the chain processing logic that, which now ensures that
  an arriving Stacks block is processed at most once.

## [2.0.8] - 2021-03-02

This is a hotfix release for improved handling of static analysis storage and
improved `at-block` behavior. The chainstate directory of 2.0.8 is compatible with
the 2.0.7 chainstate.

## Fixed

- Improved static analysis storage
- `at-block` behavior in `clarity-cli` and unit tests (no changes in `stacks-node`
  behavior).

## [2.0.7] - 2021-02-26

This is an emergency hotfix that prevents the node from accidentally deleting
valid block data if its descendant microblock stream is invalid for some reason.

## Fixed

- Do not delete a valid parent Stacks block.


## [2.0.6] - 2021-02-15

The database schema has not changed since 2.0.5, so when spinning up a
2.0.6 node from a 2.0.5 chainstate, you do not need to use a fresh
working directory. Earlier versions' chainstate directories are
incompatible, however.

### Fixed

- Miner RBF logic has two "fallback" logic changes. First, if the RBF
  logic has increased fees by more than 50%, do not submit a new
  transaction. Second, fix the "same chainstate hash" fallback check.
- Winning block txid lookups in the SortitionDB have been corrected
  to use the txid during the lookup.
- The miner will no longer attempt to mine a new Stacks block if it receives a
  microblock in a discontinuous microblock stream.

## [2.0.5] - 2021-02-12

The database schema has changed since 2.0.4, so when spinning up a 2.0.5
node from an earlier chainstate, you must use a fresh working directory.

### Added

- Miner heuristic for handling relatively large or computationally
  expensive transactions: such transactions will be dropped from the
  mempool to prevent miners from re-attempting them once they fail.
  Miners can also now continue processing transactions that are
  behind those transactions in the mempool "queue".

### Fixed

- Miner block assembly now uses the correct block limit available via
  the node config
- `tx_fees_streamed_produced` fees are included in miner coinbase
  events for event observers
- SQLite indexes are now correctly created on database instantion

### Changed

- STX unlock events are now sent over the events endpoint bundled
  into an associated unlock transaction
- Atlas attachments networking endpoints are disabled for this
  release, while networking issues are addressed in the
  implementation

## [2.0.4] - 2021-02-07

### Changed

- Atlas attachments networking endpoints are disabled for this
  release, while networking issues are addressed in the
  implementation.

## [2.0.3] - 2021-02-04

### Added

- `stacks-node --mine-at-height` commandline option, which tells the
  `stacks-node` not to mine until it has synchronized to the given
  Stacks block height
- A new RPC endpoint `/v2/blocks/upload/{consensus_hash}` that accepts
  an uploaded a Stacks block for a given sortition

### Changed

- Enabled WAL mode for the chainstate databases. This allows much more
  concurrency in the `stacks-node`, and improves network performance
  across the board. **NOTE:** *This changed the database schema, any
  running node would need to re-initialize their nodes from a new chain
  state when upgrading*.
- Default value `wait_time_for_microblocks`: from 60s to 30s
- The mempool now performs more transfer semantics checks before admitting
  a transaction (e.g., reject if origin = recipient): see issue #2354
- Improved the performance of the code that handles `GetBlocksInv` p2p
  messages by an order of magnitude.
- Improved the performance of the block-downloader's block and
  microblock search code by a factor of 5x.

### Fixed

- Miner mempool querying now works across short-lived forks: see issue #2389
- JSON deserialization for high-depth JSON objects
- Atlas attachment serving: see PR #2390
- Address issues #2379, #2356, #2347, #2346. The tracking of the
  `LeaderBlockCommit` operations inflight is improved, drastically
  reducing the number of block commit rejections. When
  a`LeaderBlockCommit` is not included in the Bitcoin block it was
  targeting, it is condemned to be rejected, per the Stacks
  consensus. To avoid wasting BTC, the miner now tries to send its
  next `LeaderBlockCommit` operations using the UTXOs of the previous
  transaction with a replacement by fee. The fee increase increments
  can be configured with the setting `rbf_fee_increment`.<|MERGE_RESOLUTION|>--- conflicted
+++ resolved
@@ -21,13 +21,12 @@
   larger block after their first attempt (by Bitcoin RBF) if new
   microblock or block data arrived. This changes the miner to always
   attempt a second block assembly (#3184).
-<<<<<<< HEAD
 - Fixed a bug in the node whereby the node would encounter a deadlock when
   processing attachment requests before the P2P thread had started (#3236).
-=======
-- Fixed a deadlock condition that can arise when the node boots from existing
-  chainstate and feeds the P2P thread too many Atlas attachment records (#3216).
->>>>>>> b0930b98
+- Fixed a bug in the P2P state machine whereby it would not absorb all transient errors
+  from sockets, but instead propagate them to the outer caller. This would lead
+  to a node crash in nodes connected to event observers, which expect the P2P
+  state machine to only report fatal errors (#3228)
 
 ## [2.05.0.2.1]
 
