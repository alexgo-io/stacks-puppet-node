# Changelog

All notable changes to this project will be documented in this file.

The format is based on [Keep a Changelog](https://keepachangelog.com/en/1.0.0/),
and this project adheres to the versioning scheme outlined in the [README.md](README.md).

<<<<<<< HEAD
## [Unreleased - Stacks 2.1]

This release will contain consensus-breaking changes.

### Added

- Clarity function `stx-transfer?` now takes a 4th optional argument, which is a memo.

## [2.05.0.2.0]

=======
## [2.05.0.2.0]

WARNING: Please be aware that using this node on chainstate prior to this release will cause
the node to spend up to 30 minutes migrating the data to a new schema.

>>>>>>> 9b11527a
### Changed
- The MARF implementation will now defer calculating the root hash of a new trie
  until the moment the trie is committed to disk.  This avoids gratuitous hash
calculations, and yields a performance improvement of anywhere between 10x and
200x (#3041).
- The MARF implementation will now store tries to an external file for instances
  where the tries are expected to exceed the SQLite page size (namely, the
Clarity database). This improves read performance by a factor of 10x to 14x
(#3059).
- The MARF implementation may now cache trie nodes in RAM if directed to do so
  by an environment variable (#3042).
- Sortition processing performance has been improved by about an order of
  magnitude, by avoiding a slew of expensive database reads (#3045).  WARNING:
applying this change to an existing chainstate directory will take a few
minutes when the node starts up.
- Updated chains coordinator so that before a Stacks block or a burn block is processed, 
  an event is sent through the event dispatcher. This fixes #3015. 
- Expose a node's public key and public key hash160 (i.e. what appears in
  /v2/neighbors) via the /v2/info API endpoint (#3046)
- Reduced the default subsequent block attempt timeout from 180 seconds to 30
  seconds, based on benchmarking the new MARF performance data during a period
of network congestion (#3098)

## [2.05.0.1.0]

### Added 
- A new fee estimator intended to produce fewer over-estimates, by having less
  sensitivity to outliers. Its characteristic features are: 1) use a window to
  forget past estimates instead of exponential averaging, 2) use weighted
  percentiles, so that bigger transactions influence the estimates more, 3)
  assess empty space in blocks as having paid the "minimum fee", so that empty
  space is accounted for, 4) use random "fuzz" so that in busy times the fees can
  change dynamically. (#2972)
- Implements anti-entropy protocol for querying transactions from other 
  nodes' mempools. Before, nodes wouldn't sync mempool contents with one another.
  (#2884)
- Structured logging in the mining code paths. This will shine light 
  on what happens to transactions (successfully added, skipped or errored) that the
  miner considers while buildings blocks. (#2975)
- Added the mined microblock event, which includes information on transaction
  events that occurred in the course of mining (will provide insight
  on whether a transaction was successfully added to the block,
  skipped, or had a processing error). (#2975)
- For v2 endpoints, can now specify the `tip` parameter to `latest`. If 
  `tip=latest`, the node will try to run the query off of the latest tip. (#2778)
- Adds the /v2/headers endpoint, which returns a sequence of SIP-003-encoded 
  block headers and consensus hashes (see the ExtendedStacksHeader struct that 
  this PR adds to represent this data). (#2862)
- Adds the /v2/data_var endpoint, which returns a contract's data variable 
  value and a MARF proof of its existence. (#2862)
- Fixed a bug in the unconfirmed state processing logic that could lead to a
  denial of service (node crash) for nodes that mine microblocks (#2970)
- Added prometheus metric that tracks block fullness by logging the percentage of each
  cost dimension that is consumed in a given block (#3025).  
  

### Changed
- Updated the mined block event. It now includes information on transaction 
  events that occurred in the course of mining (will provide insight
  on whether a transaction was successfully added to the block, 
  skipped, or had a processing error). (#2975)
- Updated some of the logic in the block assembly for the miner and the follower
  to consolidate similar logic. Added functions `setup_block` and `finish_block`.
  (#2946)
- Makes the p2p state machine more reactive to newly-arrived 
  `BlocksAvailable` and `MicroblocksAvailable` messages for block and microblock 
  streams that this node does not have. If such messages arrive during an inventory 
  sync, the p2p state machine will immediately transition from the inventory sync 
  work state to the block downloader work state, and immediately proceed to fetch 
  the available block or microblock stream. (#2862)
- Nodes will push recently-obtained blocks and microblock streams to outbound
  neighbors if their cached inventories indicate that they do not yet have them
(#2986).
- Nodes will no longer perform full inventory scans on their peers, except
  during boot-up, in a bid to minimize block-download stalls (#2986).
- Nodes will process sortitions in parallel to downloading the Stacks blocks for
  a reward cycle, instead of doing these tasks sequentially (#2986).
- The node's runloop will coalesce and expire stale requests to mine blocks on
  top of parent blocks that are no longer the chain tip (#2969).
- Several database indexes have been updated to avoid table scans, which
  significantly improves most RPC endpoint speed and cuts node spin-up time in
half (#2989, #3005).
- Fixed a rare denial-of-service bug whereby a node that processes a very deep
  burnchain reorg can get stuck, and be rendered unable to process further
sortitions.  This has never happened in production, but it can be replicated in
tests (#2989).
- Updated what indices are created, and ensures that indices are created even 
  after the database is initialized (#3029).

### Fixed 
- Updates the lookup key for contracts in the pessimistic cost estimator. Before, contracts
  published by different principals with the same name would have had the same 
  key in the cost estimator. (#2984)
- Fixed a few prometheus metrics to be more accurate compared to `/v2` endpoints 
  when polling data (#2987)
- Fixed an error message from the type-checker that shows up when the type of a
  parameter refers to a trait defined in the same contract (#3064).

## [2.05.0.0.0]

This software update is a consensus changing release and the
implementation of the proposed cost changes in SIP-012. This release's
chainstate directory is compatible with chainstate directories from
2.0.11.4.0. However, this release is only compatible with chainstate
directories before the 2.05 consensus changes activate (Bitcoin height
713,000). If you run a 2.00 stacks-node beyond this point, and wish to
run a 2.05 node afterwards, you must start from a new chainstate
directory.

### Added

- At height 713,000 a new `costs-2` contract will be launched by the
  Stacks boot address.

### Changed

- Stacks blocks whose parents are mined >= 713,000 will use default costs
  from the new `costs-2` contract.
- Stacks blocks whose parents are mined >= 713,000 will use the real
  serialized length of Clarity values as the cost inputs to several methods
  that previously used the maximum possible size for the associated types.
- Stacks blocks whose parents are mined >= 713,000 will use the new block
  limit defined in SIP-012.

### Fixed

- Miners are now more aggressive in calculating their block limits
  when confirming microblocks (#2916)

## [2.0.11.4.0]

This software update is a point-release to change the transaction
selection logic in the default miner to prioritize by an estimated fee
rate instead of raw fee. This release's chainstate directory is
compatible with chainstate directories from 2.0.11.3.0.

### Added

- FeeEstimator and CostEstimator interfaces. These can be controlled
  via node configuration options. See the `README.md` for more
  information on the configuration.
- New fee rate estimation endpoint `/v2/fees/transaction` (#2872). See
  `docs/rpc/openapi.yaml` for more information.

### Changed

- Prioritize transaction inclusion in blocks by estimated fee rates (#2859).
- MARF sqlite connections will now use `mmap`'ed connections with up to 256MB
  space (#2869).

## [2.0.11.3.0]

This software update is a point-release to change the transaction selection
logic in the default miner to prioritize by fee instead of nonce sequence.  This
release's chainstate directory is compatible with chainstate directories from
2.0.11.2.0.

## Added

- The node will enforce a soft deadline for mining a block, so that a node
  operator can control how frequently their node attempts to mine a block
regardless of how congested the mempool is.  The timeout parameters are
controlled in the `[miner]` section of the node's config file (#2823).

## Changed

- Prioritize transaction inclusion in the mempool by transaction fee (#2823).

## [2.0.11.2.0]

NOTE: This change resets the `testnet`. Users running a testnet node will need
to reset their chain states.

### Added

- `clarity-cli` will now also print a serialized version of the resulting
  output from `eval` and `execute` commands. This serialization is in
  hexademical string format and supports integration with other tools. (#2684)
- The creation of a Bitcoin wallet with BTC version `> 0.19` is now supported
  on a private testnet. (#2647)
- `lcov`-compatible coverage reporting has been added to `clarity-cli` for
  Clarity contract testing. (#2592)
- The `README.md` file has new documentation about the release process. (#2726)

### Changed

- This change resets the testnet. (#2742)
- Caching has been added to speed up `/v2/info` responses. (#2746)

### Fixed

- PoX syncing will only look back to the reward cycle prior to divergence,
  instead of looking back over all history. This will speed up running a
  follower node. (#2746)
- The UTXO staleness check is re-ordered so that it occurs before the RBF-limit
  check. This way, if stale UTXOs reached the "RBF limit" a miner will recover
  by resetting the UTXO cache. (#2694)
- Microblock events were being sent to the event observer when microblock data
  was received by a peer, but were not emitted if the node mined the
  microblocks itself. This made something like the private-testnet setup
  incapable of emitting microblock events. Microblock events are now sent
  even when self-mined. (#2653)
- A bug is fixed in the mocknet/helium miner that would lead to a panic if a
  burn block occurred without a sortition in it. (#2711)
- Two bugs that caused problems syncing with the bitcoin chain during a
  bitcoin reorg have been fixed (#2771, #2780).
- Documentation is fixed in cases where string and buffer types are allowed
  but not covered in the documentation.  (#2676)

## [2.0.11.1.0]

This software update is our monthly release. It introduces fixes and features for both developers and miners. 
This release's chainstate directory is compatible with chainstate directories from 2.0.11.0.0.

## Added

- `/new_microblock` endpoint to notify event observers when a valid microblock
  has been received (#2571).
- Added new features to `clarity-cli` (#2597)
- Exposing new mining-related metrics in prometheus (#2664)
  - Miner's computed relative miner score as a percentage
  - Miner's computed commitment, the min of their previous commitment and their median commitment
  - Miner's current median commitment
- Add `key-for-seed` command to the `stacks-node` binary - outputs the associated secret key hex string
  and WIF formatted secret key for a given "seed" value (#2658).

## Changed

- Improved mempool walk order (#2514).
- Renamed database `tx_tracking.db` to `tx_tracking.sqlite` (#2666).
  
## Fixed 

- Alter the miner to prioritize spending the most recent UTXO when building a transaction, 
  instead of the largest UTXO. In the event of a tie, it uses the smallest UTXO first (#2661).
- Fix trait rpc lookups for implicitly implemented traits (#2602).
- Fix `v2/pox` endpoint, broken on Mocknet (#2634).
- Align cost limits on mocknet, testnet and mainnet (#2660). 
- Log peer addresses in the HTTP server (#2667)
- Mine microblocks if there are no recent unprocessed Stacks blocks

## [2.0.11.0.0]

The chainstate directory has been restructured in this release. It is not
compatible with prior chainstate directories.

## Added

- `/drop_mempool_tx` endpoint to notify event observers when a mempool
  transaction has been removed the mempool.
- `"reward_slot_holders"` field to the `new_burn_block` event
- CTRL-C handler for safe shutdown of `stacks-node`
- Log transactions in local db table via setting env `STACKS_TRANSACTION_LOG=1`
- New prometheus metrics for mempool transaction processing times and
  outstanding mempool transactions
- New RPC endpoint with path `/v2/traits/contractAddr/contractName/traitContractName
  /traitContractAddr/traitName` to determine whether a given trait is implemented 
  within the specified contract (either explicitly or implicitly).
- Re-activate the Atlas network for propagating and storing transaction
  attachments. This re-enables off-chain BNS name storage.
- Re-activate microblock mining.

## Changed

- Improved chainstate directory layout
- Improved node boot up time
- Better handling of flash blocks
- The `/v2/pox` RPC endpoint was updated to include more useful
  information about the current and next PoX cycles. For details, see
  `docs/rpc-endpoints.md`
  
## Fixed 

- Fixed faulty logic in the mempool that was still treating the transaction fee
  as a fee rate, which prevented replace-by-fee from working as expected.

## [2.0.10.0.1]

This is a low-priority hotfix release to address a bug in the deserialization logic. The
chainstate directory of 2.0.10.0.1 is compatible with 2.0.10. This release also begins the
usage of the versioning scheme outlined in the [README.md](README.md).

## [2.0.10]

This is a low-priority hotfix release to address two bugs in the block downloader. The
chainstate directory of 2.0.10 is compatible with 2.0.9. If booting up a node from genesis, or
an existing node has stalled in downloading blocks, this hotfix is necessary for your
node.

## Fixed

- Bug in microblocks inventory vector calculation that included invalidated microblocks
  as present bit. This bug will impact nodes booting up from genesis, but not affect nodes
  currently running at the chain tip (#2518).
- Bug in microblocks downloader logic that would cause the stacks-node to fail to wake-up
  to process newly arrived microblocks in certain instances (#2491).

## [2.0.9]

This is a hotfix release for improved handling of arriving Stacks blocks through
both the RPC interface and the P2P ineterface.  The chainstate directory of
2.0.9 is compatible with the 2.0.8 chainstate.

## Fixed

- TOCTTOU bug fixed in the chain processing logic that, which now ensures that
  an arriving Stacks block is processed at most once.

## [2.0.8] - 2021-03-02

This is a hotfix release for improved handling of static analysis storage and
improved `at-block` behavior. The chainstate directory of 2.0.8 is compatible with
the 2.0.7 chainstate.

## Fixed

- Improved static analysis storage
- `at-block` behavior in `clarity-cli` and unit tests (no changes in `stacks-node`
  behavior).

## [2.0.7] - 2021-02-26

This is an emergency hotfix that prevents the node from accidentally deleting
valid block data if its descendant microblock stream is invalid for some reason.

## Fixed

- Do not delete a valid parent Stacks block.


## [2.0.6] - 2021-02-15

The database schema has not changed since 2.0.5, so when spinning up a
2.0.6 node from a 2.0.5 chainstate, you do not need to use a fresh
working directory. Earlier versions' chainstate directories are
incompatible, however.

### Fixed

- Miner RBF logic has two "fallback" logic changes. First, if the RBF
  logic has increased fees by more than 50%, do not submit a new
  transaction. Second, fix the "same chainstate hash" fallback check.
- Winning block txid lookups in the SortitionDB have been corrected
  to use the txid during the lookup.
- The miner will no longer attempt to mine a new Stacks block if it receives a
  microblock in a discontinuous microblock stream.

## [2.0.5] - 2021-02-12

The database schema has changed since 2.0.4, so when spinning up a 2.0.5
node from an earlier chainstate, you must use a fresh working directory.

### Added

- Miner heuristic for handling relatively large or computationally
  expensive transactions: such transactions will be dropped from the
  mempool to prevent miners from re-attempting them once they fail.
  Miners can also now continue processing transactions that are
  behind those transactions in the mempool "queue".

### Fixed

- Miner block assembly now uses the correct block limit available via
  the node config
- `tx_fees_streamed_produced` fees are included in miner coinbase
  events for event observers
- SQLite indexes are now correctly created on database instantion

### Changed

- STX unlock events are now sent over the events endpoint bundled
  into an associated unlock transaction
- Atlas attachments networking endpoints are disabled for this
  release, while networking issues are addressed in the
  implementation

## [2.0.4] - 2021-02-07

### Changed

- Atlas attachments networking endpoints are disabled for this
  release, while networking issues are addressed in the
  implementation.

## [2.0.3] - 2021-02-04

### Added

- `stacks-node --mine-at-height` commandline option, which tells the
  `stacks-node` not to mine until it has synchronized to the given
  Stacks block height
- A new RPC endpoint `/v2/blocks/upload/{consensus_hash}` that accepts
  an uploaded a Stacks block for a given sortition

### Changed

- Enabled WAL mode for the chainstate databases. This allows much more
  concurrency in the `stacks-node`, and improves network performance
  across the board. **NOTE:** *This changed the database schema, any
  running node would need to re-initialize their nodes from a new chain
  state when upgrading*.
- Default value `wait_time_for_microblocks`: from 60s to 30s
- The mempool now performs more transfer semantics checks before admitting
  a transaction (e.g., reject if origin = recipient): see issue #2354
- Improved the performance of the code that handles `GetBlocksInv` p2p
  messages by an order of magnitude.
- Improved the performance of the block-downloader's block and
  microblock search code by a factor of 5x.

### Fixed

- Miner mempool querying now works across short-lived forks: see issue #2389
- JSON deserialization for high-depth JSON objects
- Atlas attachment serving: see PR #2390
- Address issues #2379, #2356, #2347, #2346. The tracking of the
  `LeaderBlockCommit` operations inflight is improved, drastically
  reducing the number of block commit rejections. When
  a`LeaderBlockCommit` is not included in the Bitcoin block it was
  targeting, it is condemned to be rejected, per the Stacks
  consensus. To avoid wasting BTC, the miner now tries to send its
  next `LeaderBlockCommit` operations using the UTXOs of the previous
  transaction with a replacement by fee. The fee increase increments
  can be configured with the setting `rbf_fee_increment`.<|MERGE_RESOLUTION|>--- conflicted
+++ resolved
@@ -5,7 +5,6 @@
 The format is based on [Keep a Changelog](https://keepachangelog.com/en/1.0.0/),
 and this project adheres to the versioning scheme outlined in the [README.md](README.md).
 
-<<<<<<< HEAD
 ## [Unreleased - Stacks 2.1]
 
 This release will contain consensus-breaking changes.
@@ -14,15 +13,11 @@
 
 - Clarity function `stx-transfer?` now takes a 4th optional argument, which is a memo.
 
-## [2.05.0.2.0]
-
-=======
 ## [2.05.0.2.0]
 
 WARNING: Please be aware that using this node on chainstate prior to this release will cause
 the node to spend up to 30 minutes migrating the data to a new schema.
 
->>>>>>> 9b11527a
 ### Changed
 - The MARF implementation will now defer calculating the root hash of a new trie
   until the moment the trie is committed to disk.  This avoids gratuitous hash
