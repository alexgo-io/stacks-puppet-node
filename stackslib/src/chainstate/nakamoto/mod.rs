--- conflicted
+++ resolved
@@ -2802,11 +2802,7 @@
         // block.
         // (note that we can't check this earlier, since we need the parent tenure to have been
         // processed)
-<<<<<<< HEAD
-        if new_tenure && parent_chain_tip.is_nakamoto_block() {
-=======
         if new_tenure && parent_chain_tip.is_nakamoto_block() && !block.is_first_mined() {
->>>>>>> 2b478f4a
             let tenure_block_commit = burn_dbconn
                 .get_block_commit(
                     &tenure_block_snapshot.winning_block_txid,
