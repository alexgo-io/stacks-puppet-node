--- conflicted
+++ resolved
@@ -317,18 +317,7 @@
         burnchain.pox_constants
     }
 
-<<<<<<< HEAD
-    fn setup_indexer_runtime(&mut self) -> (Burnchain, BitcoinIndexer) {
-=======
-    pub fn get_burnchain(&self) -> Burnchain {
-        match self.burnchain_config {
-            Some(ref burnchain) => burnchain.clone(),
-            None => self.default_burnchain(),
-        }
-    }
-
     fn setup_indexer_runtime(&self) -> (Burnchain, BitcoinIndexer) {
->>>>>>> 8d7d306f
         let (_, network_type) = self.config.burnchain.get_bitcoin_network();
         let indexer_runtime = BitcoinIndexerRuntime::new(network_type);
         let burnchain_indexer = BitcoinIndexer {
@@ -1428,7 +1417,6 @@
         }
     }
 
-<<<<<<< HEAD
     fn get_burnchain(&self) -> Burnchain {
         match self.burnchain_config {
             Some(ref burnchain) => burnchain.clone(),
@@ -1475,7 +1463,8 @@
             info!("UTXOs found - will run as a Miner node");
             true
         }
-=======
+    }
+    
     fn connect_dbs(&mut self) -> Result<(), BurnchainControllerError> {
         let (burnchain, burnchain_indexer) = self.setup_indexer_runtime();
         burnchain.connect_db(
@@ -1490,7 +1479,6 @@
     fn get_stacks_epochs(&self) -> Vec<StacksEpoch> {
         let (_, indexer) = self.setup_indexer_runtime();
         indexer.get_stacks_epochs()
->>>>>>> 8d7d306f
     }
 
     fn start(
