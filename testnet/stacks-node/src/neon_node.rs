use super::{BurnchainController, BurnchainTip, Config, EventDispatcher, Keychain};
use crate::run_loop::RegisteredKey;
use std::collections::HashMap;

use std::cmp;
use std::collections::{HashSet, VecDeque};
use std::convert::{TryFrom, TryInto};
use std::default::Default;
use std::net::SocketAddr;
use std::sync::{
    atomic::{AtomicBool, Ordering},
    Arc, Mutex,
};
use std::{thread, thread::JoinHandle};

use stacks::burnchains::{Burnchain, BurnchainHeaderHash, BurnchainParameters, Txid};
use stacks::chainstate::burn::db::sortdb::{SortitionDB, SortitionId};
use stacks::chainstate::burn::operations::{
    leader_block_commit::{RewardSetInfo, BURN_BLOCK_MINED_AT_MODULUS},
    BlockstackOperationType, LeaderBlockCommitOp, LeaderKeyRegisterOp,
};
use stacks::chainstate::burn::BlockSnapshot;
use stacks::chainstate::burn::{BlockHeaderHash, ConsensusHash, VRFSeed};
use stacks::chainstate::stacks::db::unconfirmed::UnconfirmedTxMap;
use stacks::chainstate::stacks::db::{
    ChainStateBootData, ClarityTx, StacksChainState, MINER_REWARD_MATURITY,
};
use stacks::chainstate::stacks::Error as ChainstateError;
use stacks::chainstate::stacks::StacksPublicKey;
use stacks::chainstate::stacks::{miner::StacksMicroblockBuilder, StacksBlockBuilder};
use stacks::chainstate::stacks::{
    CoinbasePayload, StacksAddress, StacksBlock, StacksBlockHeader, StacksMicroblock,
    StacksTransaction, StacksTransactionSigner, TransactionAnchorMode, TransactionPayload,
    TransactionVersion,
};
use stacks::core::mempool::MemPoolDB;
use stacks::net::{
    atlas::{AtlasConfig, AtlasDB, AttachmentInstance},
    db::{LocalPeer, PeerDB},
    dns::DNSResolver,
    p2p::PeerNetwork,
    relay::Relayer,
    rpc::RPCHandlerArgs,
    Error as NetError, NetworkResult, PeerAddress, StacksMessageCodec,
};
use stacks::util::get_epoch_time_ms;
use stacks::util::get_epoch_time_secs;
use stacks::util::hash::{to_hex, Hash160, Sha256Sum};
use stacks::util::secp256k1::Secp256k1PrivateKey;
use stacks::util::sleep_ms;
use stacks::util::strings::{UrlString, VecDisplay};
use stacks::util::vrf::VRFPublicKey;
use std::sync::mpsc::{sync_channel, Receiver, SyncSender, TrySendError};

use stacks::vm::costs::ExecutionCost;

use crate::burnchains::bitcoin_regtest_controller::BitcoinRegtestController;
use crate::syncctl::PoxSyncWatchdogComms;

use crate::ChainTip;
use stacks::burnchains::BurnchainSigner;
use stacks::core::FIRST_BURNCHAIN_CONSENSUS_HASH;

use stacks::chainstate::coordinator::comm::CoordinatorChannels;
use stacks::chainstate::coordinator::{get_next_recipients, OnChainRewardSetProvider};

use stacks::monitoring::{increment_stx_blocks_mined_counter, update_active_miners_count_gauge};

pub const RELAYER_MAX_BUFFER: usize = 100;

struct AssembledAnchorBlock {
    parent_consensus_hash: ConsensusHash,
    my_burn_hash: BurnchainHeaderHash,
    anchored_block: StacksBlock,
    attempt: u64,
}

struct MicroblockMinerState {
    parent_consensus_hash: ConsensusHash,
    parent_block_hash: BlockHeaderHash,
    miner_key: Secp256k1PrivateKey,
    frequency: u64,
    last_mined: u128,
    quantity: u64,
    cost_so_far: ExecutionCost,
}

enum RelayerDirective {
    HandleNetResult(NetworkResult),
    ProcessTenure(ConsensusHash, BurnchainHeaderHash, BlockHeaderHash),
    RunTenure(RegisteredKey, BlockSnapshot, u128),
    RegisterKey(BlockSnapshot),
    RunMicroblockTenure(u128),
    Exit,
}

pub struct InitializedNeonNode {
    config: Config,
    relay_channel: SyncSender<RelayerDirective>,
    burnchain_signer: BurnchainSigner,
    last_burn_block: Option<BlockSnapshot>,
    sleep_before_tenure: u64,
    is_miner: bool,
    pub atlas_config: AtlasConfig,
    leader_key_registration_state: LeaderKeyRegistrationState,
    pub p2p_thread_handle: JoinHandle<()>,
    pub relayer_thread_handle: JoinHandle<()>,
}

pub struct NeonGenesisNode {
    pub config: Config,
    keychain: Keychain,
    event_dispatcher: EventDispatcher,
    burnchain: Burnchain,
}

#[cfg(test)]
type BlocksProcessedCounter = std::sync::Arc<std::sync::atomic::AtomicU64>;

#[cfg(not(test))]
type BlocksProcessedCounter = ();

#[cfg(test)]
fn bump_processed_counter(blocks_processed: &BlocksProcessedCounter) {
    blocks_processed.fetch_add(1, std::sync::atomic::Ordering::SeqCst);
}

#[cfg(not(test))]
fn bump_processed_counter(_blocks_processed: &BlocksProcessedCounter) {}

#[cfg(test)]
fn set_processed_counter(blocks_processed: &BlocksProcessedCounter, value: u64) {
    blocks_processed.store(value, std::sync::atomic::Ordering::SeqCst);
}

#[cfg(not(test))]
fn set_processed_counter(_blocks_processed: &BlocksProcessedCounter) {}

/// Process artifacts from the tenure.
/// At this point, we're modifying the chainstate, and merging the artifacts from the previous tenure.
fn inner_process_tenure(
    anchored_block: &StacksBlock,
    consensus_hash: &ConsensusHash,
    parent_consensus_hash: &ConsensusHash,
    burn_db: &mut SortitionDB,
    chain_state: &mut StacksChainState,
    coord_comms: &CoordinatorChannels,
) -> Result<bool, ChainstateError> {
    let stacks_blocks_processed = coord_comms.get_stacks_blocks_processed();

    if StacksChainState::has_stored_block(
        &chain_state.db(),
        &chain_state.blocks_path,
        consensus_hash,
        &anchored_block.block_hash(),
    )? {
        // already processed my tenure
        return Ok(true);
    }

    let ic = burn_db.index_conn();

    // Preprocess the anchored block
    chain_state.preprocess_anchored_block(
        &ic,
        consensus_hash,
        &anchored_block,
        &parent_consensus_hash,
        0,
    )?;

    if !coord_comms.announce_new_stacks_block() {
        return Ok(false);
    }
    if !coord_comms.wait_for_stacks_blocks_processed(stacks_blocks_processed, 15000) {
        warn!("ChainsCoordinator timed out while waiting for new stacks block to be processed");
    }

    Ok(true)
}

fn inner_generate_coinbase_tx(
    keychain: &mut Keychain,
    nonce: u64,
    is_mainnet: bool,
    chain_id: u32,
) -> StacksTransaction {
    let mut tx_auth = keychain.get_transaction_auth().unwrap();
    tx_auth.set_origin_nonce(nonce);

    let version = if is_mainnet {
        TransactionVersion::Mainnet
    } else {
        TransactionVersion::Testnet
    };
    let mut tx = StacksTransaction::new(
        version,
        tx_auth,
        TransactionPayload::Coinbase(CoinbasePayload([0u8; 32])),
    );
    tx.chain_id = chain_id;
    tx.anchor_mode = TransactionAnchorMode::OnChainOnly;
    let mut tx_signer = StacksTransactionSigner::new(&tx);
    keychain.sign_as_origin(&mut tx_signer);

    tx_signer.get_tx().unwrap()
}

fn inner_generate_poison_microblock_tx(
    keychain: &mut Keychain,
    nonce: u64,
    poison_payload: TransactionPayload,
    is_mainnet: bool,
    chain_id: u32,
) -> StacksTransaction {
    let mut tx_auth = keychain.get_transaction_auth().unwrap();
    tx_auth.set_origin_nonce(nonce);

    let version = if is_mainnet {
        TransactionVersion::Mainnet
    } else {
        TransactionVersion::Testnet
    };
    let mut tx = StacksTransaction::new(version, tx_auth, poison_payload);
    tx.chain_id = chain_id;
    tx.anchor_mode = TransactionAnchorMode::OnChainOnly;
    let mut tx_signer = StacksTransactionSigner::new(&tx);
    keychain.sign_as_origin(&mut tx_signer);

    tx_signer.get_tx().unwrap()
}

/// Constructs and returns a LeaderKeyRegisterOp out of the provided params
fn inner_generate_leader_key_register_op(
    address: StacksAddress,
    vrf_public_key: VRFPublicKey,
    consensus_hash: &ConsensusHash,
) -> BlockstackOperationType {
    BlockstackOperationType::LeaderKeyRegister(LeaderKeyRegisterOp {
        public_key: vrf_public_key,
        memo: vec![],
        address,
        consensus_hash: consensus_hash.clone(),
        vtxindex: 0,
        txid: Txid([0u8; 32]),
        block_height: 0,
        burn_header_hash: BurnchainHeaderHash::zero(),
    })
}

fn rotate_vrf_and_register(
    is_mainnet: bool,
    keychain: &mut Keychain,
    burn_block: &BlockSnapshot,
    btc_controller: &mut BitcoinRegtestController,
) -> bool {
    let vrf_pk = keychain.rotate_vrf_keypair(burn_block.block_height);
    let burnchain_tip_consensus_hash = &burn_block.consensus_hash;
    let op = inner_generate_leader_key_register_op(
        keychain.get_address(is_mainnet),
        vrf_pk,
        burnchain_tip_consensus_hash,
    );

    let mut one_off_signer = keychain.generate_op_signer();
    btc_controller.submit_operation(op, &mut one_off_signer, 1)
}

/// Constructs and returns a LeaderBlockCommitOp out of the provided params
fn inner_generate_block_commit_op(
    sender: BurnchainSigner,
    block_header_hash: BlockHeaderHash,
    burn_fee: u64,
    key: &RegisteredKey,
    parent_burnchain_height: u32,
    parent_winning_vtx: u16,
    vrf_seed: VRFSeed,
    commit_outs: Vec<StacksAddress>,
    sunset_burn: u64,
    current_burn_height: u64,
) -> BlockstackOperationType {
    let (parent_block_ptr, parent_vtxindex) = (parent_burnchain_height, parent_winning_vtx);
    let burn_parent_modulus = (current_burn_height % BURN_BLOCK_MINED_AT_MODULUS) as u8;

    BlockstackOperationType::LeaderBlockCommit(LeaderBlockCommitOp {
        sunset_burn,
        block_header_hash,
        burn_fee,
        input: (Txid([0; 32]), 0),
        apparent_sender: sender,
        key_block_ptr: key.block_height as u32,
        key_vtxindex: key.op_vtxindex as u16,
        memo: vec![],
        new_seed: vrf_seed,
        parent_block_ptr,
        parent_vtxindex,
        vtxindex: 0,
        txid: Txid([0u8; 32]),
        block_height: 0,
        burn_header_hash: BurnchainHeaderHash::zero(),
        burn_parent_modulus,
        commit_outs,
    })
}

/// Mine and broadcast a single microblock, unconditionally.
fn mine_one_microblock(
    microblock_state: &mut MicroblockMinerState,
    sortdb: &SortitionDB,
    chainstate: &mut StacksChainState,
    mempool: &MemPoolDB,
) -> Result<StacksMicroblock, ChainstateError> {
    debug!(
        "Try to mine one microblock off of {}/{} (total: {})",
        &microblock_state.parent_consensus_hash,
        &microblock_state.parent_block_hash,
        chainstate
            .unconfirmed_state
            .as_ref()
            .map(|us| us.num_microblocks())
            .unwrap_or(0)
    );

    let mint_result = {
        let ic = sortdb.index_conn();
        let mut microblock_miner = match StacksMicroblockBuilder::resume_unconfirmed(
            chainstate,
            &ic,
            &microblock_state.cost_so_far,
        ) {
            Ok(x) => x,
            Err(e) => {
                let msg = format!(
                    "Failed to create a microblock miner at chaintip {}/{}: {:?}",
                    &microblock_state.parent_consensus_hash,
                    &microblock_state.parent_block_hash,
                    &e
                );
                error!("{}", msg);
                return Err(e);
            }
        };

        let t1 = get_epoch_time_ms();
        let mblock = microblock_miner.mine_next_microblock(mempool, &microblock_state.miner_key)?;
        let new_cost_so_far = microblock_miner.get_cost_so_far().expect("BUG: cannot read cost so far from miner -- indicates that the underlying Clarity Tx is somehow in use still.");
        let t2 = get_epoch_time_ms();

        info!(
            "Mined microblock {} ({}) with {} transactions in {}ms",
            mblock.block_hash(),
            mblock.header.sequence,
            mblock.txs.len(),
            t2.saturating_sub(t1)
        );

        Ok((mblock, new_cost_so_far))
    };

    let (mined_microblock, new_cost) = match mint_result {
        Ok(x) => x,
        Err(e) => {
            warn!("Failed to mine microblock: {}", e);
            return Err(e);
        }
    };

    // preprocess the microblock locally
    chainstate.preprocess_streamed_microblock(
        &microblock_state.parent_consensus_hash,
        &microblock_state.parent_block_hash,
        &mined_microblock,
    )?;

    // update unconfirmed state cost
    microblock_state.cost_so_far = new_cost;
    microblock_state.quantity += 1;
    return Ok(mined_microblock);
}

fn try_mine_microblock(
    config: &Config,
    microblock_miner_state: &mut Option<MicroblockMinerState>,
    chainstate: &mut StacksChainState,
    sortdb: &SortitionDB,
    mem_pool: &MemPoolDB,
    winning_tip: (ConsensusHash, BlockHeaderHash, Secp256k1PrivateKey),
) -> Result<Option<StacksMicroblock>, NetError> {
    let ch = winning_tip.0;
    let bhh = winning_tip.1;
    let microblock_privkey = winning_tip.2;

    let mut next_microblock = None;
    if microblock_miner_state.is_none() {
        debug!(
            "Instantiate microblock mining state off of {}/{}",
            &ch, &bhh
        );
        // we won a block! proceed to build a microblock tail if we've stored it
        match StacksChainState::get_anchored_block_header_info(chainstate.db(), &ch, &bhh) {
            Ok(Some(_)) => {
                let parent_index_hash = StacksBlockHeader::make_index_block_hash(&ch, &bhh);
                let cost_so_far = StacksChainState::get_stacks_block_anchored_cost(
                    chainstate.db(),
                    &parent_index_hash,
                )?
                .ok_or(NetError::NotFoundError)?;
                microblock_miner_state.replace(MicroblockMinerState {
                    parent_consensus_hash: ch.clone(),
                    parent_block_hash: bhh.clone(),
                    miner_key: microblock_privkey.clone(),
                    frequency: config.node.microblock_frequency,
                    last_mined: 0,
                    quantity: 0,
                    cost_so_far: cost_so_far,
                });
            }
            Ok(None) => {
                warn!(
                    "No such anchored block: {}/{}.  Cannot mine microblocks",
                    ch, bhh
                );
            }
            Err(e) => {
                warn!(
                    "Failed to get anchored block cost for {}/{}: {:?}",
                    ch, bhh, &e
                );
            }
        }
    }

    if let Some(mut microblock_miner) = microblock_miner_state.take() {
        if microblock_miner.parent_consensus_hash == ch && microblock_miner.parent_block_hash == bhh
        {
            if microblock_miner.last_mined + (microblock_miner.frequency as u128)
                < get_epoch_time_ms()
            {
<<<<<<< HEAD
                // opportunistically try and mine, but only if there's no attachable blocks
                let num_attachable =
                    StacksChainState::count_attachable_staging_blocks(chainstate.db(), 1, 0)?;
                if num_attachable == 0 {
                    match mine_one_microblock(&mut microblock_miner, sortdb, chainstate, &mem_pool)
                    {
                        Ok(microblock) => {
                            // will need to relay this
                            next_microblock = Some(microblock);
                        }
                        Err(ChainstateError::NoTransactionsToMine) => {
                            info!("Will keep polling mempool for transactions to include in a microblock");
                        }
                        Err(e) => {
                            warn!("Failed to mine one microblock: {:?}", &e);
=======
                // this check is redundant (checked that microblock frequency is not exceeded in p2p thread)
                if microblock_miner.last_mined + (microblock_miner.frequency as u128)
                    < get_epoch_time_ms()
                {
                    // opportunistically try and mine, but only if there's no attachable blocks
                    let num_attachable =
                        StacksChainState::count_attachable_staging_blocks(chainstate.db(), 1, 0)?;
                    if num_attachable == 0 {
                        match mine_one_microblock(
                            &mut microblock_miner,
                            sortdb,
                            chainstate,
                            &mem_pool,
                        ) {
                            Ok(microblock) => {
                                // will need to relay this
                                next_microblock = Some(microblock);
                            }
                            Err(ChainstateError::NoTransactionsToMine) => {
                                info!("Will keep polling mempool for transactions to include in a microblock");
                            }
                            Err(e) => {
                                warn!("Failed to mine one microblock: {:?}", &e);
                            }
>>>>>>> da3c0ddd
                        }
                    }
                }
            }
            microblock_miner.last_mined = get_epoch_time_ms();
            microblock_miner_state.replace(microblock_miner);
        }
        // otherwise, we're not the sortition winner, and the microblock miner state can be
        // discarded.
    }

    Ok(next_microblock)
}

fn run_microblock_tenure(
    config: &Config,
    microblock_miner_state: &mut Option<MicroblockMinerState>,
    chainstate: &mut StacksChainState,
    sortdb: &mut SortitionDB,
    mem_pool: &MemPoolDB,
    relayer: &mut Relayer,
    miner_tip: (ConsensusHash, BlockHeaderHash, Secp256k1PrivateKey),
    microblocks_processed: BlocksProcessedCounter,
) {
    // TODO: this is sensitive to poll latency -- can we call this on a fixed
    // schedule, regardless of network activity?
    let parent_consensus_hash = &miner_tip.0;
    let parent_block_hash = &miner_tip.1;

    debug!(
        "Run microblock tenure for {}/{}",
        parent_consensus_hash, parent_block_hash
    );

    // Mine microblocks, if we're active
    let next_microblock_opt = match try_mine_microblock(
        &config,
        microblock_miner_state,
        chainstate,
        sortdb,
        mem_pool,
        miner_tip.clone(),
    ) {
        Ok(x) => x,
        Err(e) => {
            warn!("Failed to mine next microblock: {:?}", &e);
            None
        }
    };

    // did we mine anything?
    if let Some(next_microblock) = next_microblock_opt {
        // apply it
        let microblock_hash = next_microblock.block_hash();

        Relayer::refresh_unconfirmed(chainstate, sortdb);
        let num_mblocks = chainstate
            .unconfirmed_state
            .as_ref()
            .map(|ref unconfirmed| unconfirmed.num_microblocks())
            .unwrap_or(0);

        debug!(
            "Relayer: mined one microblock: {} (total: {})",
            &microblock_hash, num_mblocks
        );
        set_processed_counter(&microblocks_processed, num_mblocks);

        // send it off
        if let Err(e) =
            relayer.broadcast_microblock(parent_consensus_hash, parent_block_hash, next_microblock)
        {
            error!(
                "Failure trying to broadcast microblock {}: {}",
                microblock_hash, e
            );
        }
    }
}

/// Grant the p2p thread a copy of the unconfirmed microblock transaction list, so it can serve it
/// out via the unconfirmed transaction API.
/// Not the prettiest way to do this, but the least disruptive way to do this.
fn send_unconfirmed_txs(
    chainstate: &StacksChainState,
    unconfirmed_txs: Arc<Mutex<UnconfirmedTxMap>>,
) {
    if let Some(ref unconfirmed) = chainstate.unconfirmed_state {
        match unconfirmed_txs.lock() {
            Ok(mut txs) => {
                txs.clear();
                txs.extend(unconfirmed.mined_txs.clone());
            }
            Err(e) => {
                // can only happen due to a thread panic in the relayer
                error!("FATAL: unconfirmed tx arc mutex is poisoned: {:?}", &e);
                panic!();
            }
        };
    }
}

/// Have the p2p thread receive unconfirmed txs
fn recv_unconfirmed_txs(
    chainstate: &mut StacksChainState,
    unconfirmed_txs: Arc<Mutex<UnconfirmedTxMap>>,
) {
    if let Some(ref mut unconfirmed) = chainstate.unconfirmed_state {
        match unconfirmed_txs.lock() {
            Ok(txs) => {
                unconfirmed.mined_txs.clear();
                unconfirmed.mined_txs.extend(txs.clone());
            }
            Err(e) => {
                // can only happen due to a thread panic in the relayer
                error!("FATAL: unconfirmed arc mutex is poisoned: {:?}", &e);
                panic!();
            }
        };
    }
}

fn spawn_peer(
    is_mainnet: bool,
    mut this: PeerNetwork,
    p2p_sock: &SocketAddr,
    rpc_sock: &SocketAddr,
    config: Config,
    poll_timeout: u64,
    relay_channel: SyncSender<RelayerDirective>,
    mut sync_comms: PoxSyncWatchdogComms,
    attachments_rx: Receiver<HashSet<AttachmentInstance>>,
    unconfirmed_txs: Arc<Mutex<UnconfirmedTxMap>>,
    event_observer: EventDispatcher,
    should_keep_running: Arc<AtomicBool>,
) -> Result<JoinHandle<()>, NetError> {
    let burn_db_path = config.get_burn_db_file_path();
    let stacks_chainstate_path = config.get_chainstate_path_str();
    let block_limit = config.block_limit.clone();
    let exit_at_block_height = config.burnchain.process_exit_at_block_height;

    this.bind(p2p_sock, rpc_sock).unwrap();
    let (mut dns_resolver, mut dns_client) = DNSResolver::new(10);
    let sortdb = SortitionDB::open(&burn_db_path, false).map_err(NetError::DBError)?;

    let (mut chainstate, _) = StacksChainState::open_with_block_limit(
        is_mainnet,
        config.burnchain.chain_id,
        &stacks_chainstate_path,
        block_limit,
    )
    .map_err(|e| NetError::ChainstateError(e.to_string()))?;

    let mut mem_pool = MemPoolDB::open(
        is_mainnet,
        config.burnchain.chain_id,
        &stacks_chainstate_path,
    )
    .map_err(NetError::DBError)?;

    // buffer up blocks to store without stalling the p2p thread
    let mut results_with_data = VecDeque::new();

    let server_thread = thread::Builder::new()
        .name("p2p".to_string())
        .spawn(move || {
            let handler_args = RPCHandlerArgs {
                exit_at_block_height: exit_at_block_height.as_ref(),
                genesis_chainstate_hash: Sha256Sum::from_hex(stx_genesis::GENESIS_CHAINSTATE_HASH)
                    .unwrap(),
                event_observer: Some(&event_observer),
                ..RPCHandlerArgs::default()
            };

            let mut num_p2p_state_machine_passes = 0;
            let mut num_inv_sync_passes = 0;
            let mut num_download_passes = 0;
            let mut mblock_deadline = 0;

            while should_keep_running.load(Ordering::SeqCst) {
                // initial block download?
                let ibd = sync_comms.get_ibd();
                let download_backpressure = results_with_data.len() > 0;
                let poll_ms = if !download_backpressure && this.has_more_downloads() {
                    // keep getting those blocks -- drive the downloader state-machine
                    debug!(
                        "P2P: backpressure: {}, more downloads: {}",
                        download_backpressure,
                        this.has_more_downloads()
                    );
                    100
                } else {
                    cmp::min(poll_timeout, config.node.microblock_frequency)
                };

                let mut expected_attachments = match attachments_rx.try_recv() {
                    Ok(expected_attachments) => expected_attachments,
                    _ => {
                        debug!("Atlas: attachment channel is empty");
                        HashSet::new()
                    }
                };

                let _ = Relayer::setup_unconfirmed_state_readonly(&mut chainstate, &sortdb);
                recv_unconfirmed_txs(&mut chainstate, unconfirmed_txs.clone());

                match this.run(
                    &sortdb,
                    &mut chainstate,
                    &mut mem_pool,
                    Some(&mut dns_client),
                    download_backpressure,
                    ibd,
                    poll_ms,
                    &handler_args,
                    &mut expected_attachments,
                ) {
                    Ok(network_result) => {
                        if num_p2p_state_machine_passes < network_result.num_state_machine_passes {
                            // p2p state-machine did a full pass. Notify anyone listening.
                            sync_comms.notify_p2p_state_pass();
                            num_p2p_state_machine_passes = network_result.num_state_machine_passes;
                        }

                        if num_inv_sync_passes < network_result.num_inv_sync_passes {
                            // inv-sync state-machine did a full pass. Notify anyone listening.
                            sync_comms.notify_inv_sync_pass();
                            num_inv_sync_passes = network_result.num_inv_sync_passes;
                        }

                        if num_download_passes < network_result.num_download_passes {
                            // download state-machine did a full pass.  Notify anyone listening.
                            sync_comms.notify_download_pass();
                            num_download_passes = network_result.num_download_passes;
                        }

                        if network_result.has_data_to_store() {
                            results_with_data
                                .push_back(RelayerDirective::HandleNetResult(network_result));
                        }

                        // only do this on the Ok() path, even if we're mining, because an error in
                        // network dispatching is likely due to resource exhaustion
                        if mblock_deadline < get_epoch_time_ms() {
                            debug!("P2P: schedule microblock tenure");
                            results_with_data.push_back(RelayerDirective::RunMicroblockTenure(
                                get_epoch_time_ms(),
                            ));
                            mblock_deadline =
                                get_epoch_time_ms() + (config.node.microblock_frequency as u128);
                        }
                    }
                    Err(e) => {
                        error!("P2P: Failed to process network dispatch: {:?}", &e);
                        if config.is_node_event_driven() {
                            panic!();
                        }
                    }
                };

                while let Some(next_result) = results_with_data.pop_front() {
                    // have blocks, microblocks, and/or transactions (don't care about anything else),
                    // or a directive to mine microblocks
                    if let Err(e) = relay_channel.try_send(next_result) {
                        debug!(
                            "P2P: {:?}: download backpressure detected",
                            &this.local_peer
                        );
                        match e {
                            TrySendError::Full(directive) => {
                                if let RelayerDirective::RunMicroblockTenure(_) = directive {
                                    // can drop this
                                } else {
                                    // don't lose this data -- just try it again
                                    results_with_data.push_front(directive);
                                }
                                break;
                            }
                            TrySendError::Disconnected(_) => {
                                info!("P2P: Relayer hang up with p2p channel");
                                should_keep_running.store(false, Ordering::SeqCst);
                                break;
                            }
                        }
                    } else {
                        debug!("P2P: Dispatched result to Relayer!");
                    }
                }
            }

            relay_channel.try_send(RelayerDirective::Exit).unwrap();
            debug!("P2P thread exit!");
        })
        .unwrap();

    let _jh = thread::Builder::new()
        .name("dns-resolver".to_string())
        .spawn(move || {
            dns_resolver.thread_main();
        })
        .unwrap();

    Ok(server_thread)
}

fn spawn_miner_relayer(
    is_mainnet: bool,
    chain_id: u32,
    mut relayer: Relayer,
    local_peer: LocalPeer,
    config: Config,
    mut keychain: Keychain,
    burn_db_path: String,
    stacks_chainstate_path: String,
    relay_channel: Receiver<RelayerDirective>,
    event_dispatcher: EventDispatcher,
    blocks_processed: BlocksProcessedCounter,
    microblocks_processed: BlocksProcessedCounter,
    burnchain: Burnchain,
    coord_comms: CoordinatorChannels,
    unconfirmed_txs: Arc<Mutex<UnconfirmedTxMap>>,
) -> Result<JoinHandle<()>, NetError> {
    // Note: the chainstate coordinator is *the* block processor, it is responsible for writes to
    // the chainstate -- eventually, no other codepaths should be writing to it.
    //
    // the relayer _should not_ be modifying the sortdb,
    //   however, it needs a mut reference to create read TXs.
    //   should address via #1449
    let mut sortdb = SortitionDB::open(&burn_db_path, true).map_err(NetError::DBError)?;

    let (mut chainstate, _) = StacksChainState::open_with_block_limit(
        is_mainnet,
        chain_id,
        &stacks_chainstate_path,
        config.block_limit.clone(),
    )
    .map_err(|e| NetError::ChainstateError(e.to_string()))?;

    let mut mem_pool = MemPoolDB::open(is_mainnet, chain_id, &stacks_chainstate_path)
        .map_err(NetError::DBError)?;

    let mut last_mined_blocks: HashMap<
        BurnchainHeaderHash,
        Vec<(AssembledAnchorBlock, Secp256k1PrivateKey)>,
    > = HashMap::new();
    let burn_fee_cap = config.burnchain.burn_fee_cap;

    let mut failed_to_mine_in_block: Option<BurnchainHeaderHash> = None;

    let mut bitcoin_controller = BitcoinRegtestController::new_dummy(config.clone());
    let mut microblock_miner_state: Option<MicroblockMinerState> = None;
    let mut miner_tip = None;
    let mut last_microblock_tenure_time = 0;
    let mut last_tenure_issue_time = 0;

    let relayer_handle = thread::Builder::new().name("relayer".to_string()).spawn(move || {
        while let Ok(mut directive) = relay_channel.recv() {
            match directive {
                RelayerDirective::HandleNetResult(ref mut net_result) => {
                    debug!("Relayer: Handle network result");
                    let net_receipts = relayer
                        .process_network_result(
                            &local_peer,
                            net_result,
                            &mut sortdb,
                            &mut chainstate,
                            &mut mem_pool,
                            Some(&coord_comms),
                            Some(&event_dispatcher),
                        )
                        .expect("BUG: failure processing network results");

                    let mempool_txs_added = net_receipts.mempool_txs_added.len();
                    if mempool_txs_added > 0 {
                        event_dispatcher.process_new_mempool_txs(net_receipts.mempool_txs_added);
                    }

                    // Dispatch retrieved attachments, if any.
                    if net_result.has_attachments() {
                        event_dispatcher.process_new_attachments(&net_result.attachments);
                    }

                    // synchronize unconfirmed tx index to p2p thread
                    send_unconfirmed_txs(&chainstate, unconfirmed_txs.clone());
                }
                RelayerDirective::ProcessTenure(consensus_hash, burn_hash, block_header_hash) => {
                    debug!(
                        "Relayer: Process tenure {}/{} in {}",
                        &consensus_hash, &block_header_hash, &burn_hash
                    );
                    if let Some(last_mined_blocks_at_burn_hash) =
                        last_mined_blocks.remove(&burn_hash)
                    {
                        for (last_mined_block, microblock_privkey) in
                            last_mined_blocks_at_burn_hash.into_iter()
                        {
                            let AssembledAnchorBlock {
                                parent_consensus_hash,
                                anchored_block: mined_block,
                                my_burn_hash: mined_burn_hash,
                                attempt: _,
                            } = last_mined_block;
                            if mined_block.block_hash() == block_header_hash
                                && burn_hash == mined_burn_hash
                            {
                                // we won!
                                let reward_block_height = mined_block.header.total_work.work + MINER_REWARD_MATURITY;
                                info!("Won sortition! Mining reward will be received in {} blocks (block #{})", MINER_REWARD_MATURITY, reward_block_height);
                                debug!("Won sortition!";
                                      "stacks_header" => %block_header_hash,
                                      "burn_hash" => %mined_burn_hash,
                                );

                                increment_stx_blocks_mined_counter();

                                match inner_process_tenure(
                                    &mined_block,
                                    &consensus_hash,
                                    &parent_consensus_hash,
                                    &mut sortdb,
                                    &mut chainstate,
                                    &coord_comms,
                                ) {
                                    Ok(coordinator_running) => {
                                        if !coordinator_running {
                                            warn!(
                                                "Coordinator stopped, stopping relayer thread..."
                                            );
                                            return;
                                        }
                                    }
                                    Err(e) => {
                                        warn!(
                                            "Error processing my tenure, bad block produced: {}",
                                            e
                                        );
                                        warn!(
                                            "Bad block";
                                            "stacks_header" => %block_header_hash,
                                            "data" => %to_hex(&mined_block.serialize_to_vec()),
                                        );
                                        continue;
                                    }
                                };

                                // advertize _and_ push blocks for now
                                let blocks_available = Relayer::load_blocks_available_data(
                                    &sortdb,
                                    vec![consensus_hash.clone()],
                                )
                                .expect("Failed to obtain block information for a block we mined.");
                                if let Err(e) = relayer.advertize_blocks(blocks_available) {
                                    warn!("Failed to advertise new block: {}", e);
                                }

                                let snapshot = SortitionDB::get_block_snapshot_consensus(
                                    sortdb.conn(),
                                    &consensus_hash,
                                )
                                .expect("Failed to obtain snapshot for block")
                                .expect("Failed to obtain snapshot for block");
                                if !snapshot.pox_valid {
                                    warn!(
                                        "Snapshot for {} is no longer valid; discarding {}...",
                                        &consensus_hash,
                                        &mined_block.block_hash()
                                    );
                                } else {
                                    let ch = snapshot.consensus_hash.clone();
                                    let bh = mined_block.block_hash();

                                    if let Err(e) = relayer
                                        .broadcast_block(snapshot.consensus_hash, mined_block)
                                    {
                                        warn!("Failed to push new block: {}", e);
                                    }

                                    // proceed to mine microblocks
                                    debug!(
                                        "Microblock miner tip is now {}/{} ({})",
                                        &consensus_hash, &block_header_hash, StacksBlockHeader::make_index_block_hash(&consensus_hash, &block_header_hash)
                                    );
                                    miner_tip = Some((ch, bh, microblock_privkey));

                                    Relayer::refresh_unconfirmed(&mut chainstate, &mut sortdb);
                                    send_unconfirmed_txs(&chainstate, unconfirmed_txs.clone());
                                }
                            } else {
                                debug!("Did not win sortition, my blocks [burn_hash= {}, block_hash= {}], their blocks [parent_consenus_hash= {}, burn_hash= {}, block_hash ={}]",
                                  mined_burn_hash, mined_block.block_hash(), parent_consensus_hash, burn_hash, block_header_hash);

                                miner_tip = None;
                            }
                        }
                    }
                }
                RelayerDirective::RunTenure(registered_key, last_burn_block, issue_timestamp_ms) => {
                    if last_tenure_issue_time > issue_timestamp_ms {
                        continue;
                    }

                    let burn_header_hash = last_burn_block.burn_header_hash.clone();
                    debug!(
                        "Relayer: Run tenure";
                        "height" => last_burn_block.block_height,
                        "burn_header_hash" => %burn_header_hash
                    );

                    let burn_chain_tip = SortitionDB::get_canonical_burn_chain_tip(sortdb.conn())
                        .expect("FATAL: failed to query sortition DB for canonical burn chain tip")
                        .burn_header_hash;
                    if config.node.mock_mining && failed_to_mine_in_block.as_ref() == Some(&burn_chain_tip) {
                        debug!(
                            "Previously mock-mined in block, not attempting again until burnchain advances";
                            "burn_header_hash" => %burn_chain_tip
                        );
                        continue;
                    }

                    let mut last_mined_blocks_vec = last_mined_blocks
                        .remove(&burn_header_hash)
                        .unwrap_or_default();

                    let last_mined_block_opt = InitializedNeonNode::relayer_run_tenure(
                        &config,
                        registered_key,
                        &mut chainstate,
                        &mut sortdb,
                        &burnchain,
                        last_burn_block,
                        &mut keychain,
                        &mut mem_pool,
                        burn_fee_cap,
                        &mut bitcoin_controller,
                        &last_mined_blocks_vec.iter().map(|(blk, _)| blk).collect(),
                        &event_dispatcher,
                    );
                    if let Some((last_mined_block, microblock_privkey)) = last_mined_block_opt {
                        if last_mined_blocks_vec.len() == 0 {
                            // (for testing) only bump once per epoch
                            bump_processed_counter(&blocks_processed);
                        }
                        last_mined_blocks_vec.push((last_mined_block, microblock_privkey));
                    } else {
                        failed_to_mine_in_block = Some(burn_chain_tip);
                    }
                    last_mined_blocks.insert(burn_header_hash, last_mined_blocks_vec);

                    last_tenure_issue_time = get_epoch_time_ms();
                }
                RelayerDirective::RegisterKey(ref last_burn_block) => {
                    rotate_vrf_and_register(
                        is_mainnet,
                        &mut keychain,
                        last_burn_block,
                        &mut bitcoin_controller,
                    );
                    bump_processed_counter(&blocks_processed);
                }
<<<<<<< HEAD
                RelayerDirective::RunMicroblockTenure(tenure_issue_ms) => {
                    if last_microblock_tenure_time > tenure_issue_ms {
                        // stale request
=======
                RelayerDirective::RunMicroblockTenure => {
                    if last_microblock_tenure_time + (config.node.microblock_frequency as u128) > get_epoch_time_ms() {
                        // only mine when necessary -- the deadline to begin hasn't passed yet
                        // this check is redundant (checked that microblock frequency is not exceeded in p2p thread)
>>>>>>> da3c0ddd
                        continue;
                    }

                    debug!("Relayer: run microblock tenure");

                    // unconfirmed state must be consistent with the chain tip, as must the
                    // microblock mining state.
                    if let Some((ch, bh, mblock_pkey)) = miner_tip.clone() {
                        if let Some(miner_state) = microblock_miner_state.take() {
                            if miner_state.parent_consensus_hash == ch || miner_state.parent_block_hash == bh {
                                // preserve -- chaintip is unchanged
                                microblock_miner_state = Some(miner_state);
                            }
                            else {
                                debug!("Relayer: reset microblock miner state");
                                microblock_miner_state = None;
                            }
                        }

                        run_microblock_tenure(
                            &config,
                            &mut microblock_miner_state,
                            &mut chainstate,
                            &mut sortdb,
                            &mem_pool,
                            &mut relayer,
                            (ch, bh, mblock_pkey),
                            microblocks_processed.clone()
                        );

                        // synchronize unconfirmed tx index to p2p thread
                        send_unconfirmed_txs(&chainstate, unconfirmed_txs.clone());
                        last_microblock_tenure_time = get_epoch_time_ms();
                    }
                    else {
                        debug!("Relayer: reset unconfirmed state to 0 microblocks");
                        set_processed_counter(&microblocks_processed, 0);
                        microblock_miner_state = None;
                    }
                }
                RelayerDirective::Exit => break
            }
        }
        debug!("Relayer exit!");
    }).unwrap();

    Ok(relayer_handle)
}

enum LeaderKeyRegistrationState {
    Inactive,
    Pending,
    Active(RegisteredKey),
}

impl InitializedNeonNode {
    fn new(
        config: Config,
        mut keychain: Keychain,
        event_dispatcher: EventDispatcher,
        last_burn_block: Option<BurnchainTip>,
        miner: bool,
        blocks_processed: BlocksProcessedCounter,
        microblocks_processed: BlocksProcessedCounter,
        coord_comms: CoordinatorChannels,
        sync_comms: PoxSyncWatchdogComms,
        burnchain: Burnchain,
        attachments_rx: Receiver<HashSet<AttachmentInstance>>,
        atlas_config: AtlasConfig,
        should_keep_running: Arc<AtomicBool>,
    ) -> InitializedNeonNode {
        // we can call _open_ here rather than _connect_, since connect is first called in
        //   make_genesis_block
        let sortdb = SortitionDB::open(&config.get_burn_db_file_path(), false)
            .expect("Error while instantiating sortition db");

        let view = {
            let sortition_tip = SortitionDB::get_canonical_burn_chain_tip(&sortdb.conn())
                .expect("Failed to get sortition tip");
            SortitionDB::get_burnchain_view(&sortdb.conn(), &burnchain, &sortition_tip).unwrap()
        };

        // create a new peerdb
        let data_url = UrlString::try_from(format!("{}", &config.node.data_url)).unwrap();
        let initial_neighbors = config.node.bootstrap_node.clone();
        if initial_neighbors.len() > 0 {
            info!(
                "Will bootstrap from peers {}",
                VecDisplay(&initial_neighbors)
            );
        } else {
            warn!("Without a peer to bootstrap from, the node will start mining a new chain");
        }

        let p2p_sock: SocketAddr = config.node.p2p_bind.parse().expect(&format!(
            "Failed to parse socket: {}",
            &config.node.p2p_bind
        ));
        let rpc_sock = config.node.rpc_bind.parse().expect(&format!(
            "Failed to parse socket: {}",
            &config.node.rpc_bind
        ));
        let p2p_addr: SocketAddr = config.node.p2p_address.parse().expect(&format!(
            "Failed to parse socket: {}",
            &config.node.p2p_address
        ));
        let node_privkey = {
            let mut re_hashed_seed = config.node.local_peer_seed.clone();
            let my_private_key = loop {
                match Secp256k1PrivateKey::from_slice(&re_hashed_seed[..]) {
                    Ok(sk) => break sk,
                    Err(_) => {
                        re_hashed_seed = Sha256Sum::from_data(&re_hashed_seed[..])
                            .as_bytes()
                            .to_vec()
                    }
                }
            };
            my_private_key
        };

        let mut peerdb = PeerDB::connect(
            &config.get_peer_db_file_path(),
            true,
            config.burnchain.chain_id,
            burnchain.network_id,
            Some(node_privkey),
            config.connection_options.private_key_lifetime.clone(),
            PeerAddress::from_socketaddr(&p2p_addr),
            p2p_sock.port(),
            data_url,
            &vec![],
            Some(&initial_neighbors),
        )
        .map_err(|e| {
            eprintln!(
                "Failed to open {}: {:?}",
                &config.get_peer_db_file_path(),
                &e
            );
            panic!();
        })
        .unwrap();

        {
            // bootstrap nodes *always* allowed
            let mut tx = peerdb.tx_begin().unwrap();
            for initial_neighbor in initial_neighbors.iter() {
                PeerDB::set_allow_peer(
                    &mut tx,
                    initial_neighbor.addr.network_id,
                    &initial_neighbor.addr.addrbytes,
                    initial_neighbor.addr.port,
                    -1,
                )
                .unwrap();
            }
            tx.commit().unwrap();
        }

        if !config.node.deny_nodes.is_empty() {
            warn!("Will ignore nodes {:?}", &config.node.deny_nodes);
        }

        {
            let mut tx = peerdb.tx_begin().unwrap();
            for denied in config.node.deny_nodes.iter() {
                PeerDB::set_deny_peer(
                    &mut tx,
                    denied.addr.network_id,
                    &denied.addr.addrbytes,
                    denied.addr.port,
                    get_epoch_time_secs() + 24 * 365 * 3600,
                )
                .unwrap();
            }
            tx.commit().unwrap();
        }
        let atlasdb =
            AtlasDB::connect(atlas_config, &config.get_atlas_db_file_path(), true).unwrap();

        let local_peer = match PeerDB::get_local_peer(peerdb.conn()) {
            Ok(local_peer) => local_peer,
            _ => panic!("Unable to retrieve local peer"),
        };

        // force early mempool instantiation
        let _ = MemPoolDB::open(
            config.is_mainnet(),
            config.burnchain.chain_id,
            &config.get_chainstate_path_str(),
        )
        .expect("BUG: failed to instantiate mempool");

        // now we're ready to instantiate a p2p network object, the relayer, and the event dispatcher
        let mut p2p_net = PeerNetwork::new(
            peerdb,
            atlasdb,
            local_peer.clone(),
            config.burnchain.peer_version,
            burnchain.clone(),
            view,
            config.connection_options.clone(),
        );

        // setup the relayer channel
        let (relay_send, relay_recv) = sync_channel(RELAYER_MAX_BUFFER);

        let burnchain_signer = keychain.get_burnchain_signer();
        let relayer = Relayer::from_p2p(&mut p2p_net);
        let shared_unconfirmed_txs = Arc::new(Mutex::new(UnconfirmedTxMap::new()));

        let leader_key_registration_state = if config.node.mock_mining {
            // mock mining, pretend to have a registered key
            let vrf_public_key = keychain.rotate_vrf_keypair(1);
            LeaderKeyRegistrationState::Active(RegisteredKey {
                block_height: 1,
                op_vtxindex: 1,
                vrf_public_key,
            })
        } else {
            LeaderKeyRegistrationState::Inactive
        };

        let sleep_before_tenure = config.node.wait_time_for_microblocks;
        let relayer_thread_handle = spawn_miner_relayer(
            config.is_mainnet(),
            config.burnchain.chain_id,
            relayer,
            local_peer,
            config.clone(),
            keychain,
            config.get_burn_db_file_path(),
            config.get_chainstate_path_str(),
            relay_recv,
            event_dispatcher.clone(),
            blocks_processed.clone(),
            microblocks_processed.clone(),
            burnchain,
            coord_comms,
            shared_unconfirmed_txs.clone(),
        )
        .expect("Failed to initialize mine/relay thread");

        let p2p_thread_handle = spawn_peer(
            config.is_mainnet(),
            p2p_net,
            &p2p_sock,
            &rpc_sock,
            config.clone(),
            5000,
            relay_send.clone(),
            sync_comms,
            attachments_rx,
            shared_unconfirmed_txs,
            event_dispatcher,
            should_keep_running,
        )
        .expect("Failed to initialize p2p thread");

        info!("Start HTTP server on: {}", &config.node.rpc_bind);
        info!("Start P2P server on: {}", &config.node.p2p_bind);

        let last_burn_block = last_burn_block.map(|x| x.block_snapshot);

        let is_miner = miner;

        let atlas_config = AtlasConfig::default(config.is_mainnet());
        InitializedNeonNode {
            config,
            relay_channel: relay_send,
            last_burn_block,
            burnchain_signer,
            is_miner,
            sleep_before_tenure,
            atlas_config,
            leader_key_registration_state,
            p2p_thread_handle,
            relayer_thread_handle,
        }
    }

    /// Tell the relayer to fire off a tenure and a block commit op,
    /// if it is time to do so.
    pub fn relayer_issue_tenure(&mut self) -> bool {
        if !self.is_miner {
            // node is a follower, don't try to issue a tenure
            return true;
        }

        if let Some(burnchain_tip) = self.last_burn_block.clone() {
            match self.leader_key_registration_state {
                LeaderKeyRegistrationState::Active(ref key) => {
                    debug!(
                        "Tenure: will wait for {}s before running tenure off of {}",
                        self.sleep_before_tenure / 1000,
                        &burnchain_tip.burn_header_hash
                    );
                    sleep_ms(self.sleep_before_tenure);
                    debug!(
                        "Tenure: Using key {:?} off of {}",
                        &key.vrf_public_key, &burnchain_tip.burn_header_hash
                    );

                    self.relay_channel
                        .send(RelayerDirective::RunTenure(
                            key.clone(),
                            burnchain_tip,
                            get_epoch_time_ms(),
                        ))
                        .is_ok()
                }
                LeaderKeyRegistrationState::Inactive => {
                    warn!(
                        "Tenure: skipped tenure because no active VRF key. Trying to register one."
                    );
                    self.leader_key_registration_state = LeaderKeyRegistrationState::Pending;
                    self.relay_channel
                        .send(RelayerDirective::RegisterKey(burnchain_tip))
                        .is_ok()
                }
                LeaderKeyRegistrationState::Pending => true,
            }
        } else {
            warn!("Tenure: Do not know the last burn block. As a miner, this is bad.");
            true
        }
    }

    /// Notify the relayer of a sortition, telling it to process the block
    ///  and advertize it if it was mined by the node.
    /// returns _false_ if the relayer hung up the channel.
    pub fn relayer_sortition_notify(&self) -> bool {
        if !self.is_miner {
            // node is a follower, don't try to process my own tenure.
            return true;
        }

        if let Some(ref snapshot) = &self.last_burn_block {
            debug!(
                "Tenure: Notify sortition! Last snapshot is {}/{} ({})",
                &snapshot.consensus_hash,
                &snapshot.burn_header_hash,
                &snapshot.winning_stacks_block_hash
            );
            if snapshot.sortition {
                return self
                    .relay_channel
                    .send(RelayerDirective::ProcessTenure(
                        snapshot.consensus_hash.clone(),
                        snapshot.parent_burn_header_hash.clone(),
                        snapshot.winning_stacks_block_hash.clone(),
                    ))
                    .is_ok();
            }
        } else {
            debug!("Tenure: Notify sortition! No last burn block");
        }
        true
    }

    // return stack's parent's burn header hash,
    //        the anchored block,
    //        the burn header hash of the burnchain tip
    fn relayer_run_tenure(
        config: &Config,
        registered_key: RegisteredKey,
        chain_state: &mut StacksChainState,
        burn_db: &mut SortitionDB,
        burnchain: &Burnchain,
        burn_block: BlockSnapshot,
        keychain: &mut Keychain,
        mem_pool: &mut MemPoolDB,
        burn_fee_cap: u64,
        bitcoin_controller: &mut BitcoinRegtestController,
        last_mined_blocks: &Vec<&AssembledAnchorBlock>,
        event_observer: &EventDispatcher,
    ) -> Option<(AssembledAnchorBlock, Secp256k1PrivateKey)> {
        let (
            mut stacks_parent_header,
            parent_consensus_hash,
            parent_block_burn_height,
            parent_block_total_burn,
            parent_winning_vtxindex,
            coinbase_nonce,
        ) = if let Some(stacks_tip) = chain_state.get_stacks_chain_tip(burn_db).unwrap() {
            let stacks_tip_header = match StacksChainState::get_anchored_block_header_info(
                chain_state.db(),
                &stacks_tip.consensus_hash,
                &stacks_tip.anchored_block_hash,
            )
            .unwrap()
            {
                Some(x) => x,
                None => {
                    error!("Could not mine new tenure, since could not find header for known chain tip.");
                    return None;
                }
            };

            // the consensus hash of my Stacks block parent
            let parent_consensus_hash = stacks_tip.consensus_hash.clone();

            // the stacks block I'm mining off of's burn header hash and vtxindex:
            let parent_snapshot = SortitionDB::get_block_snapshot_consensus(
                burn_db.conn(),
                &stacks_tip.consensus_hash,
            )
            .expect("Failed to look up block's parent snapshot")
            .expect("Failed to look up block's parent snapshot");

            let parent_sortition_id = &parent_snapshot.sortition_id;
            let parent_winning_vtxindex =
                match SortitionDB::get_block_winning_vtxindex(burn_db.conn(), parent_sortition_id)
                    .expect("SortitionDB failure.")
                {
                    Some(x) => x,
                    None => {
                        warn!(
                            "Failed to find winning vtx index for the parent sortition {}",
                            parent_sortition_id
                        );
                        return None;
                    }
                };

            let parent_block =
                match SortitionDB::get_block_snapshot(burn_db.conn(), parent_sortition_id)
                    .expect("SortitionDB failure.")
                {
                    Some(x) => x,
                    None => {
                        warn!(
                            "Failed to find block snapshot for the parent sortition {}",
                            parent_sortition_id
                        );
                        return None;
                    }
                };

            // don't mine off of an old burnchain block
            let burn_chain_tip = SortitionDB::get_canonical_burn_chain_tip(burn_db.conn())
                .expect("FATAL: failed to query sortition DB for canonical burn chain tip");

            if burn_chain_tip.consensus_hash != burn_block.consensus_hash {
                debug!("New canonical burn chain tip detected: {} ({}) > {} ({}). Will not try to mine.", burn_chain_tip.consensus_hash, burn_chain_tip.block_height, &burn_block.consensus_hash, &burn_block.block_height);
                return None;
            }

            debug!("Mining tenure's last consensus hash: {} (height {} hash {}), stacks tip consensus hash: {} (height {} hash {})",
                       &burn_block.consensus_hash, burn_block.block_height, &burn_block.burn_header_hash,
                       &stacks_tip.consensus_hash, parent_snapshot.block_height, &parent_snapshot.burn_header_hash);

            let coinbase_nonce = {
                let principal = keychain.origin_address(config.is_mainnet()).unwrap().into();
                let account = chain_state
                    .with_read_only_clarity_tx(
                        &burn_db.index_conn(),
                        &StacksBlockHeader::make_index_block_hash(
                            &stacks_tip.consensus_hash,
                            &stacks_tip.anchored_block_hash,
                        ),
                        |conn| StacksChainState::get_account(conn, &principal),
                    )
                    .expect(&format!(
                        "BUG: stacks tip block {}/{} no longer exists after we queried it",
                        &stacks_tip.consensus_hash, &stacks_tip.anchored_block_hash
                    ));
                account.nonce
            };

            (
                stacks_tip_header,
                parent_consensus_hash,
                parent_block.block_height,
                parent_block.total_burn,
                parent_winning_vtxindex,
                coinbase_nonce,
            )
        } else {
            debug!("No Stacks chain tip known, will return a genesis block");
            let (network, _) = config.burnchain.get_bitcoin_network();
            let burnchain_params =
                BurnchainParameters::from_params(&config.burnchain.chain, &network)
                    .expect("Bitcoin network unsupported");

            let chain_tip = ChainTip::genesis(
                &burnchain_params.first_block_hash,
                burnchain_params.first_block_height.into(),
                burnchain_params.first_block_timestamp.into(),
            );

            (
                chain_tip.metadata,
                FIRST_BURNCHAIN_CONSENSUS_HASH.clone(),
                0,
                0,
                0,
                0,
            )
        };

        // has the tip changed from our previously-mined block for this epoch?
        let attempt = {
            let mut best_attempt = 0;
            debug!(
                "Consider {} in-flight Stacks tip(s)",
                &last_mined_blocks.len()
            );
            for prev_block in last_mined_blocks.iter() {
                debug!(
                    "Consider in-flight Stacks tip {}/{} in {}",
                    &prev_block.parent_consensus_hash,
                    &prev_block.anchored_block.header.parent_block,
                    &prev_block.my_burn_hash
                );
                if prev_block.parent_consensus_hash == parent_consensus_hash
                    && prev_block.my_burn_hash == burn_block.burn_header_hash
                    && prev_block.anchored_block.header.parent_block
                        == stacks_parent_header.anchored_header.block_hash()
                {
                    // the anchored chain tip hasn't changed since we attempted to build a block.
                    // But, have discovered any new microblocks worthy of being mined?
                    if let Ok(Some(stream)) =
                        StacksChainState::load_descendant_staging_microblock_stream(
                            chain_state.db(),
                            &StacksBlockHeader::make_index_block_hash(
                                &prev_block.parent_consensus_hash,
                                &stacks_parent_header.anchored_header.block_hash(),
                            ),
                            0,
                            u16::MAX,
                        )
                    {
                        if (prev_block.anchored_block.header.parent_microblock
                            == BlockHeaderHash([0u8; 32])
                            && stream.len() == 0)
                            || (prev_block.anchored_block.header.parent_microblock
                                != BlockHeaderHash([0u8; 32])
                                && stream.len()
                                    <= (prev_block.anchored_block.header.parent_microblock_sequence
                                        as usize)
                                        + 1)
                        {
                            // the chain tip hasn't changed since we attempted to build a block.  Use what we
                            // already have.
                            debug!("Stacks tip is unchanged since we last tried to mine a block ({}/{} at height {} with {} txs, in {} at burn height {}), and no new microblocks ({} <= {})",
                                   &prev_block.parent_consensus_hash, &prev_block.anchored_block.block_hash(), prev_block.anchored_block.header.total_work.work,
                                   prev_block.anchored_block.txs.len(), prev_block.my_burn_hash, parent_block_burn_height, stream.len(), prev_block.anchored_block.header.parent_microblock_sequence);

                            return None;
                        } else {
                            // there are new microblocks!
                            // TODO: only consider rebuilding our anchored block if we (a) have
                            // time, and (b) the new microblocks are worth more than the new BTC
                            // fee minus the old BTC fee
                            debug!("Stacks tip is unchanged since we last tried to mine a block ({}/{} at height {} with {} txs, in {} at burn height {}), but there are new microblocks ({} > {})",
                                   &prev_block.parent_consensus_hash, &prev_block.anchored_block.block_hash(), prev_block.anchored_block.header.total_work.work,
                                   prev_block.anchored_block.txs.len(), prev_block.my_burn_hash, parent_block_burn_height, stream.len(), prev_block.anchored_block.header.parent_microblock_sequence);

                            best_attempt = cmp::max(best_attempt, prev_block.attempt);
                        }
                    } else {
                        // no microblock stream to confirm, and the stacks tip hasn't changed
                        debug!("Stacks tip is unchanged since we last tried to mine a block ({}/{} at height {} with {} txs, in {} at burn height {}), and no microblocks present",
                               &prev_block.parent_consensus_hash, &prev_block.anchored_block.block_hash(), prev_block.anchored_block.header.total_work.work,
                               prev_block.anchored_block.txs.len(), prev_block.my_burn_hash, parent_block_burn_height);

                        return None;
                    }
                } else {
                    debug!("Stacks tip has changed since we last tried to mine a block in {} at burn height {}; attempt was {} (for {}/{})",
                           prev_block.my_burn_hash, parent_block_burn_height, prev_block.attempt, &prev_block.parent_consensus_hash, &prev_block.anchored_block.header.parent_block);
                    best_attempt = cmp::max(best_attempt, prev_block.attempt);
                }
            }
            best_attempt + 1
        };

        // Generates a proof out of the sortition hash provided in the params.
        let vrf_proof = match keychain.generate_proof(
            &registered_key.vrf_public_key,
            burn_block.sortition_hash.as_bytes(),
        ) {
            Some(vrfp) => vrfp,
            None => {
                // Try to recover a key registered in a former session.
                // registered_key.block_height gives us a pointer to the height of the block
                // holding the key register op, but the VRF was derived using the height of one
                // of the parents blocks.
                let _ = keychain.rotate_vrf_keypair(registered_key.block_height - 1);
                match keychain.generate_proof(
                    &registered_key.vrf_public_key,
                    burn_block.sortition_hash.as_bytes(),
                ) {
                    Some(vrfp) => vrfp,
                    None => {
                        error!(
                            "Failed to generate proof with {:?}",
                            &registered_key.vrf_public_key
                        );
                        return None;
                    }
                }
            }
        };

        debug!(
            "Generated VRF Proof: {} over {} with key {}",
            vrf_proof.to_hex(),
            &burn_block.sortition_hash,
            &registered_key.vrf_public_key.to_hex()
        );

        // Generates a new secret key for signing the trail of microblocks
        // of the upcoming tenure.
        let microblock_secret_key = if attempt > 1 {
            match keychain.get_microblock_key() {
                Some(k) => k,
                None => {
                    error!(
                        "Failed to obtain microblock key for mining attempt";
                        "attempt" => %attempt
                    );
                    return None;
                }
            }
        } else {
            keychain.rotate_microblock_keypair(burn_block.block_height)
        };
        let mblock_pubkey_hash =
            Hash160::from_node_public_key(&StacksPublicKey::from_private(&microblock_secret_key));

        let coinbase_tx = inner_generate_coinbase_tx(
            keychain,
            coinbase_nonce,
            config.is_mainnet(),
            config.burnchain.chain_id,
        );

        // find the longest microblock tail we can build off of
        let microblock_info_opt =
            match StacksChainState::load_descendant_staging_microblock_stream_with_poison(
                chain_state.db(),
                &StacksBlockHeader::make_index_block_hash(
                    &parent_consensus_hash,
                    &stacks_parent_header.anchored_header.block_hash(),
                ),
                0,
                u16::MAX,
            ) {
                Ok(x) => {
                    let num_mblocks = x.as_ref().map(|(mblocks, ..)| mblocks.len()).unwrap_or(0);
                    debug!(
                        "Loaded {} microblocks descending from {}/{}",
                        num_mblocks,
                        &parent_consensus_hash,
                        &stacks_parent_header.anchored_header.block_hash()
                    );
                    x
                }
                Err(e) => {
                    warn!(
                        "Failed to load descendant microblock stream from {}/{}: {:?}",
                        &parent_consensus_hash,
                        &stacks_parent_header.anchored_header.block_hash(),
                        &e
                    );
                    None
                }
            };

        if let Some((ref microblocks, ref poison_opt)) = &microblock_info_opt {
            if let Some(ref tail) = microblocks.last() {
                debug!(
                    "Confirm microblock stream tailed at {} (seq {})",
                    &tail.block_hash(),
                    tail.header.sequence
                );
            }

            // try and confirm as many microblocks as we can (but note that the stream itself may
            // be too long; we'll try again if that happens).
            stacks_parent_header.microblock_tail =
                microblocks.last().clone().map(|blk| blk.header.clone());

            if let Some(poison_payload) = poison_opt {
                let poison_microblock_tx = inner_generate_poison_microblock_tx(
                    keychain,
                    coinbase_nonce + 1,
                    poison_payload.clone(),
                    config.is_mainnet(),
                    config.burnchain.chain_id,
                );

                // submit the poison payload, privately, so we'll mine it when building the
                // anchored block.
                if let Err(e) = mem_pool.submit(
                    chain_state,
                    &parent_consensus_hash,
                    &stacks_parent_header.anchored_header.block_hash(),
                    &poison_microblock_tx,
                    Some(event_observer),
                ) {
                    warn!(
                        "Detected but failed to mine poison-microblock transaction: {:?}",
                        &e
                    );
                }
            }
        }

        let (anchored_block, _, _) = match StacksBlockBuilder::build_anchored_block(
            chain_state,
            &burn_db.index_conn(),
            mem_pool,
            &stacks_parent_header,
            parent_block_total_burn,
            vrf_proof.clone(),
            mblock_pubkey_hash,
            &coinbase_tx,
            config.block_limit.clone(),
            Some(event_observer),
        ) {
            Ok(block) => block,
            Err(ChainstateError::InvalidStacksMicroblock(msg, mblock_header_hash)) => {
                // part of the parent microblock stream is invalid, so try again
                info!("Parent microblock stream is invalid; trying again without the offender {} (msg: {})", &mblock_header_hash, &msg);

                // truncate the stream
                stacks_parent_header.microblock_tail = match microblock_info_opt {
                    Some((microblocks, _)) => {
                        let mut tail = None;
                        for mblock in microblocks.into_iter() {
                            if mblock.block_hash() == mblock_header_hash {
                                break;
                            }
                            tail = Some(mblock);
                        }
                        if let Some(ref t) = &tail {
                            debug!(
                                "New parent microblock stream tail is {} (seq {})",
                                t.block_hash(),
                                t.header.sequence
                            );
                        }
                        tail.map(|t| t.header)
                    }
                    None => None,
                };

                // try again
                match StacksBlockBuilder::build_anchored_block(
                    chain_state,
                    &burn_db.index_conn(),
                    mem_pool,
                    &stacks_parent_header,
                    parent_block_total_burn,
                    vrf_proof.clone(),
                    mblock_pubkey_hash,
                    &coinbase_tx,
                    config.block_limit.clone(),
                    Some(event_observer),
                ) {
                    Ok(block) => block,
                    Err(e) => {
                        error!("Failure mining anchor block even after removing offending microblock {}: {}", &mblock_header_hash, &e);
                        return None;
                    }
                }
            }
            Err(e) => {
                error!("Failure mining anchored block: {}", e);
                return None;
            }
        };
        let block_height = anchored_block.header.total_work.work;
        info!(
            "Succeeded assembling {} block #{}: {}, with {} txs, attempt {}",
            if parent_block_total_burn == 0 {
                "Genesis"
            } else {
                "Stacks"
            },
            block_height,
            anchored_block.block_hash(),
            anchored_block.txs.len(),
            attempt
        );

        // let's figure out the recipient set!
        let recipients = match get_next_recipients(
            &burn_block,
            chain_state,
            burn_db,
            burnchain,
            &OnChainRewardSetProvider(),
        ) {
            Ok(x) => x,
            Err(e) => {
                error!("Failure fetching recipient set: {:?}", e);
                return None;
            }
        };

        let sunset_burn = burnchain.expected_sunset_burn(burn_block.block_height + 1, burn_fee_cap);
        let rest_commit = burn_fee_cap - sunset_burn;

        let commit_outs = if burn_block.block_height + 1 < burnchain.pox_constants.sunset_end
            && !burnchain.is_in_prepare_phase(burn_block.block_height + 1)
        {
            RewardSetInfo::into_commit_outs(recipients, config.is_mainnet())
        } else {
            vec![StacksAddress::burn_address(config.is_mainnet())]
        };

        // let's commit
        let op = inner_generate_block_commit_op(
            keychain.get_burnchain_signer(),
            anchored_block.block_hash(),
            rest_commit,
            &registered_key,
            parent_block_burn_height
                .try_into()
                .expect("Could not convert parent block height into u32"),
            parent_winning_vtxindex,
            VRFSeed::from_proof(&vrf_proof),
            commit_outs,
            sunset_burn,
            burn_block.block_height,
        );
        let mut op_signer = keychain.generate_op_signer();
        debug!(
            "Submit block-commit for block {} height {} off of {}/{} with microblock parent {} (seq {})",
            &anchored_block.block_hash(),
            anchored_block.header.total_work.work,
            &parent_consensus_hash,
            &anchored_block.header.parent_block,
            &anchored_block.header.parent_microblock,
            &anchored_block.header.parent_microblock_sequence
        );

        let res = bitcoin_controller.submit_operation(op, &mut op_signer, attempt);
        if !res {
            warn!("Failed to submit Bitcoin transaction");
            return None;
        }

        Some((
            AssembledAnchorBlock {
                parent_consensus_hash: parent_consensus_hash,
                my_burn_hash: burn_block.burn_header_hash,
                anchored_block,
                attempt,
            },
            microblock_secret_key,
        ))
    }

    /// Process a state coming from the burnchain, by extracting the validated KeyRegisterOp
    /// and inspecting if a sortition was won.
    /// `ibd`: boolean indicating whether or not we are in the initial block download
    pub fn process_burnchain_state(
        &mut self,
        sortdb: &SortitionDB,
        sort_id: &SortitionId,
        ibd: bool,
    ) -> Option<BlockSnapshot> {
        let mut last_sortitioned_block = None;

        let ic = sortdb.index_conn();

        let block_snapshot = SortitionDB::get_block_snapshot(&ic, sort_id)
            .expect("Failed to obtain block snapshot for processed burn block.")
            .expect("Failed to obtain block snapshot for processed burn block.");
        let block_height = block_snapshot.block_height;

        let block_commits =
            SortitionDB::get_block_commits_by_block(&ic, &block_snapshot.sortition_id)
                .expect("Unexpected SortitionDB error fetching block commits");

        update_active_miners_count_gauge(block_commits.len() as i64);

        let (_, network) = self.config.burnchain.get_bitcoin_network();

        for op in block_commits.into_iter() {
            if op.txid == block_snapshot.winning_block_txid {
                info!(
                    "Received burnchain block #{} including block_commit_op (winning) - {} ({})",
                    block_height,
                    op.apparent_sender.to_bitcoin_address(network),
                    &op.block_header_hash
                );
                last_sortitioned_block = Some((block_snapshot.clone(), op.vtxindex));
            } else {
                if self.is_miner {
                    info!(
                        "Received burnchain block #{} including block_commit_op - {} ({})",
                        block_height,
                        op.apparent_sender.to_bitcoin_address(network),
                        &op.block_header_hash
                    );
                }
            }
        }

        let key_registers =
            SortitionDB::get_leader_keys_by_block(&ic, &block_snapshot.sortition_id)
                .expect("Unexpected SortitionDB error fetching key registers");

        let node_address = Keychain::address_from_burnchain_signer(
            &self.burnchain_signer,
            self.config.is_mainnet(),
        );

        for op in key_registers.into_iter() {
            if op.address == node_address {
                if self.is_miner {
                    info!(
                        "Received burnchain block #{} including key_register_op - {}",
                        block_height, op.address
                    );
                }
                if !ibd {
                    // not in initial block download, so we're not just replaying an old key.
                    // Registered key has been mined
                    if let LeaderKeyRegistrationState::Pending = self.leader_key_registration_state
                    {
                        self.leader_key_registration_state =
                            LeaderKeyRegistrationState::Active(RegisteredKey {
                                vrf_public_key: op.public_key,
                                block_height: op.block_height as u64,
                                op_vtxindex: op.vtxindex as u32,
                            });
                    }
                }
            }
        }

        // no-op on UserBurnSupport ops are not supported / produced at this point.

        self.last_burn_block = Some(block_snapshot);

        last_sortitioned_block.map(|x| x.0)
    }
}

impl NeonGenesisNode {
    /// Instantiate and initialize a new node, given a config
    pub fn new(
        config: Config,
        mut event_dispatcher: EventDispatcher,
        burnchain: Burnchain,
        boot_block_exec: Box<dyn FnOnce(&mut ClarityTx) -> ()>,
    ) -> Self {
        let keychain = Keychain::default(config.node.seed.clone());
        let initial_balances = config
            .initial_balances
            .iter()
            .map(|e| (e.address.clone(), e.amount))
            .collect();

        let mut boot_data =
            ChainStateBootData::new(&burnchain, initial_balances, Some(boot_block_exec));

        // do the initial open!
        let (_chain_state, receipts) = match StacksChainState::open_and_exec(
            config.is_mainnet(),
            config.burnchain.chain_id,
            &config.get_chainstate_path_str(),
            Some(&mut boot_data),
            config.block_limit.clone(),
        ) {
            Ok(res) => res,
            Err(err) => panic!(
                "Error while opening chain state at path {}: {:?}",
                config.get_chainstate_path_str(),
                err
            ),
        };

        event_dispatcher.process_boot_receipts(receipts);

        Self {
            keychain,
            config,
            event_dispatcher,
            burnchain,
        }
    }

    pub fn into_initialized_leader_node(
        self,
        burnchain_tip: BurnchainTip,
        blocks_processed: BlocksProcessedCounter,
        microblocks_processed: BlocksProcessedCounter,
        coord_comms: CoordinatorChannels,
        sync_comms: PoxSyncWatchdogComms,
        attachments_rx: Receiver<HashSet<AttachmentInstance>>,
        atlas_config: AtlasConfig,
        should_keep_running: Arc<AtomicBool>,
    ) -> InitializedNeonNode {
        let config = self.config;
        let keychain = self.keychain;
        let event_dispatcher = self.event_dispatcher;

        InitializedNeonNode::new(
            config,
            keychain,
            event_dispatcher,
            Some(burnchain_tip),
            true,
            blocks_processed,
            microblocks_processed,
            coord_comms,
            sync_comms,
            self.burnchain,
            attachments_rx,
            atlas_config,
            should_keep_running,
        )
    }

    pub fn into_initialized_node(
        self,
        burnchain_tip: BurnchainTip,
        blocks_processed: BlocksProcessedCounter,
        microblocks_processed: BlocksProcessedCounter,
        coord_comms: CoordinatorChannels,
        sync_comms: PoxSyncWatchdogComms,
        attachments_rx: Receiver<HashSet<AttachmentInstance>>,
        atlas_config: AtlasConfig,
        should_keep_running: Arc<AtomicBool>,
    ) -> InitializedNeonNode {
        let config = self.config;
        let keychain = self.keychain;
        let event_dispatcher = self.event_dispatcher;

        InitializedNeonNode::new(
            config,
            keychain,
            event_dispatcher,
            Some(burnchain_tip),
            false,
            blocks_processed,
            microblocks_processed,
            coord_comms,
            sync_comms,
            self.burnchain,
            attachments_rx,
            atlas_config,
            should_keep_running,
        )
    }
}<|MERGE_RESOLUTION|>--- conflicted
+++ resolved
@@ -436,7 +436,6 @@
             if microblock_miner.last_mined + (microblock_miner.frequency as u128)
                 < get_epoch_time_ms()
             {
-<<<<<<< HEAD
                 // opportunistically try and mine, but only if there's no attachable blocks
                 let num_attachable =
                     StacksChainState::count_attachable_staging_blocks(chainstate.db(), 1, 0)?;
@@ -452,32 +451,6 @@
                         }
                         Err(e) => {
                             warn!("Failed to mine one microblock: {:?}", &e);
-=======
-                // this check is redundant (checked that microblock frequency is not exceeded in p2p thread)
-                if microblock_miner.last_mined + (microblock_miner.frequency as u128)
-                    < get_epoch_time_ms()
-                {
-                    // opportunistically try and mine, but only if there's no attachable blocks
-                    let num_attachable =
-                        StacksChainState::count_attachable_staging_blocks(chainstate.db(), 1, 0)?;
-                    if num_attachable == 0 {
-                        match mine_one_microblock(
-                            &mut microblock_miner,
-                            sortdb,
-                            chainstate,
-                            &mem_pool,
-                        ) {
-                            Ok(microblock) => {
-                                // will need to relay this
-                                next_microblock = Some(microblock);
-                            }
-                            Err(ChainstateError::NoTransactionsToMine) => {
-                                info!("Will keep polling mempool for transactions to include in a microblock");
-                            }
-                            Err(e) => {
-                                warn!("Failed to mine one microblock: {:?}", &e);
-                            }
->>>>>>> da3c0ddd
                         }
                     }
                 }
@@ -1037,16 +1010,9 @@
                     );
                     bump_processed_counter(&blocks_processed);
                 }
-<<<<<<< HEAD
                 RelayerDirective::RunMicroblockTenure(tenure_issue_ms) => {
                     if last_microblock_tenure_time > tenure_issue_ms {
                         // stale request
-=======
-                RelayerDirective::RunMicroblockTenure => {
-                    if last_microblock_tenure_time + (config.node.microblock_frequency as u128) > get_epoch_time_ms() {
-                        // only mine when necessary -- the deadline to begin hasn't passed yet
-                        // this check is redundant (checked that microblock frequency is not exceeded in p2p thread)
->>>>>>> da3c0ddd
                         continue;
                     }
 
