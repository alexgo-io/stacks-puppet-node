--- conflicted
+++ resolved
@@ -21,14 +21,12 @@
 serde_derive = "1"
 serde_json = "1.0"
 sha2 = "0.8.0"
+sha3 = "0.8.2"
 ripemd160 = "0.8.0"
 dirs = "1.0.4"
 regex = "1"
-<<<<<<< HEAD
+mio = "0.6.16"
 linefeed = "0.6"
-=======
-mio = "0.6.16"
->>>>>>> 8b08d374
 
 [dependencies.secp256k1]
 version = "0.11.5"
