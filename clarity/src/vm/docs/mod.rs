--- conflicted
+++ resolved
@@ -2189,7 +2189,6 @@
 "#,
 };
 
-<<<<<<< HEAD
 const REPLACE_AT: SpecialAPI = SpecialAPI {
     input_type: "sequence_A, uint, A",
     output_type: "sequence_A",
@@ -2211,10 +2210,7 @@
 "#,
 };
 
-fn make_api_reference(function: &NativeFunctions) -> FunctionAPI {
-=======
 pub fn make_api_reference(function: &NativeFunctions) -> FunctionAPI {
->>>>>>> 6bc88468
     use crate::vm::functions::NativeFunctions::*;
     let name = function.get_name();
     match function {
