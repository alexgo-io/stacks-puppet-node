// Copyright (C) 2013-2020 Blockstack PBC, a public benefit corporation
// Copyright (C) 2020 Stacks Open Internet Foundation
//
// This program is free software: you can redistribute it and/or modify
// it under the terms of the GNU General Public License as published by
// the Free Software Foundation, either version 3 of the License, or
// (at your option) any later version.
//
// This program is distributed in the hope that it will be useful,
// but WITHOUT ANY WARRANTY; without even the implied warranty of
// MERCHANTABILITY or FITNESS FOR A PARTICULAR PURPOSE.  See the
// GNU General Public License for more details.
//
// You should have received a copy of the GNU General Public License
// along with this program.  If not, see <http://www.gnu.org/licenses/>.

use stacks_common::address::{
    AddressHashMode, C32_ADDRESS_VERSION_MAINNET_SINGLESIG, C32_ADDRESS_VERSION_TESTNET_SINGLESIG,
};
use stacks_common::types::chainstate::StacksAddress;
use stacks_common::util::hash;
use stacks_common::util::secp256k1::{secp256k1_recover, secp256k1_verify, Secp256k1PublicKey};

use crate::vm::callables::{CallableType, NativeHandle};
use crate::vm::costs::cost_functions::ClarityCostFunction;
use crate::vm::costs::{
    constants as cost_constants, cost_functions, runtime_cost, CostTracker, MemoryConsumer,
};
use crate::vm::errors::{
    check_argument_count, check_arguments_at_least, CheckErrors, Error, InterpreterError,
    InterpreterResult as Result, RuntimeErrorType, ShortReturnType,
};
use crate::vm::representations::SymbolicExpressionType::{Atom, List};
use crate::vm::representations::{ClarityName, SymbolicExpression, SymbolicExpressionType};
use crate::vm::types::{
    BuffData, CharType, PrincipalData, ResponseData, SequenceData, StacksAddressExtensions,
    TypeSignature, Value, BUFF_32, BUFF_33, BUFF_65,
};
use crate::vm::{eval, ClarityVersion, Environment, LocalContext};

macro_rules! native_hash_func {
    ($name:ident, $module:ty) => {
        pub fn $name(input: Value) -> Result<Value> {
            let bytes = match input {
                Value::Int(value) => Ok(value.to_le_bytes().to_vec()),
                Value::UInt(value) => Ok(value.to_le_bytes().to_vec()),
                Value::Sequence(SequenceData::Buffer(value)) => Ok(value.data),
                _ => Err(CheckErrors::UnionTypeValueError(
                    vec![
                        TypeSignature::IntType,
                        TypeSignature::UIntType,
                        TypeSignature::max_buffer()?,
                    ],
                    input,
                )),
            }?;
            let hash = <$module>::from_data(&bytes);
            Value::buff_from(hash.as_bytes().to_vec())
        }
    };
}

native_hash_func!(native_hash160, hash::Hash160);
native_hash_func!(native_sha256, hash::Sha256Sum);
native_hash_func!(native_sha512, hash::Sha512Sum);
native_hash_func!(native_sha512trunc256, hash::Sha512Trunc256Sum);
native_hash_func!(native_keccak256, hash::Keccak256Hash);

// Note: Clarity1 had a bug in how the address is computed (issues/2619).
// This method preserves the old, incorrect behavior for those running Clarity1.
fn pubkey_to_address_v1(pub_key: Secp256k1PublicKey) -> Result<StacksAddress> {
    StacksAddress::from_public_keys(
        C32_ADDRESS_VERSION_TESTNET_SINGLESIG,
        &AddressHashMode::SerializeP2PKH,
        1,
        &vec![pub_key],
    )
    .ok_or_else(|| InterpreterError::Expect("Failed to create address from pubkey".into()).into())
}

// Note: Clarity1 had a bug in how the address is computed (issues/2619).
// This version contains the code for Clarity2 and going forward.
fn pubkey_to_address_v2(pub_key: Secp256k1PublicKey, is_mainnet: bool) -> Result<StacksAddress> {
    let network_byte = if is_mainnet {
        C32_ADDRESS_VERSION_MAINNET_SINGLESIG
    } else {
        C32_ADDRESS_VERSION_TESTNET_SINGLESIG
    };
    StacksAddress::from_public_keys(
        network_byte,
        &AddressHashMode::SerializeP2PKH,
        1,
        &vec![pub_key],
    )
    .ok_or_else(|| InterpreterError::Expect("Failed to create address from pubkey".into()).into())
}

pub fn special_principal_of(
    args: &[SymbolicExpression],
    env: &mut Environment,
    context: &LocalContext,
) -> Result<Value> {
    // (principal-of? (..))
    // arg0 => (buff 33)
    check_argument_count(1, args)?;

    runtime_cost(ClarityCostFunction::PrincipalOf, env, 0)?;

    let param0 = eval(&args[0], env, context)?;
    let pub_key = match param0 {
        Value::Sequence(SequenceData::Buffer(BuffData { ref data })) => {
            if data.len() != 33 {
                return Err(CheckErrors::TypeValueError(BUFF_33.clone(), param0).into());
            }
            data
        }
        _ => return Err(CheckErrors::TypeValueError(BUFF_33.clone(), param0).into()),
    };

    if let Ok(pub_key) = Secp256k1PublicKey::from_slice(pub_key) {
        // Note: Clarity1 had a bug in how the address is computed (issues/2619).
        // We want to preserve the old behavior unless the version is greater.
        let addr = if *env.contract_context.get_clarity_version() > ClarityVersion::Clarity1 {
            pubkey_to_address_v2(pub_key, env.global_context.mainnet)?
        } else {
            pubkey_to_address_v1(pub_key)?
        };
        let principal = addr.to_account_principal();
<<<<<<< HEAD
        return Ok(Value::okay(Value::Principal(principal))
            .map_err(|_| InterpreterError::Expect("Failed to construct ok".into()))?);
=======
        Ok(Value::okay(Value::Principal(principal)).unwrap())
>>>>>>> 8508c381
    } else {
        Ok(Value::err_uint(1))
    }
}

pub fn special_secp256k1_recover(
    args: &[SymbolicExpression],
    env: &mut Environment,
    context: &LocalContext,
) -> Result<Value> {
    // (secp256k1-recover? (..))
    // arg0 => (buff 32), arg1 => (buff 65)
    check_argument_count(2, args)?;

    runtime_cost(ClarityCostFunction::Secp256k1recover, env, 0)?;

    let param0 = eval(&args[0], env, context)?;
    let message = match param0 {
        Value::Sequence(SequenceData::Buffer(BuffData { ref data })) => {
            if data.len() != 32 {
                return Err(CheckErrors::TypeValueError(BUFF_32.clone(), param0).into());
            }
            data
        }
        _ => return Err(CheckErrors::TypeValueError(BUFF_32.clone(), param0).into()),
    };

    let param1 = eval(&args[1], env, context)?;
    let signature = match param1 {
        Value::Sequence(SequenceData::Buffer(BuffData { ref data })) => {
            if data.len() > 65 {
                return Err(CheckErrors::TypeValueError(BUFF_65.clone(), param1).into());
            }
            if data.len() < 65 || data[64] > 3 {
                return Ok(Value::err_uint(2));
            }
            data
        }
        _ => return Err(CheckErrors::TypeValueError(BUFF_65.clone(), param1).into()),
    };

<<<<<<< HEAD
    match secp256k1_recover(&message, &signature).map_err(|_| CheckErrors::InvalidSecp65k1Signature)
    {
        Ok(pubkey) => {
            return Ok(Value::okay(
                Value::buff_from(pubkey.to_vec())
                    .map_err(|_| InterpreterError::Expect("Failed to construct buff".into()))?,
            )
            .map_err(|_| InterpreterError::Expect("Failed to construct ok".into()))?)
        }
        _ => return Ok(Value::err_uint(1)),
    };
=======
    match secp256k1_recover(message, signature).map_err(|_| CheckErrors::InvalidSecp65k1Signature) {
        Ok(pubkey) => Ok(Value::okay(Value::buff_from(pubkey.to_vec()).unwrap()).unwrap()),
        _ => Ok(Value::err_uint(1)),
    }
>>>>>>> 8508c381
}

pub fn special_secp256k1_verify(
    args: &[SymbolicExpression],
    env: &mut Environment,
    context: &LocalContext,
) -> Result<Value> {
    // (secp256k1-verify (..))
    // arg0 => (buff 32), arg1 => (buff 65), arg2 => (buff 33)
    check_argument_count(3, args)?;

    runtime_cost(ClarityCostFunction::Secp256k1verify, env, 0)?;

    let param0 = eval(&args[0], env, context)?;
    let message = match param0 {
        Value::Sequence(SequenceData::Buffer(BuffData { ref data })) => {
            if data.len() != 32 {
                return Err(CheckErrors::TypeValueError(BUFF_32.clone(), param0).into());
            }
            data
        }
        _ => return Err(CheckErrors::TypeValueError(BUFF_32.clone(), param0).into()),
    };

    let param1 = eval(&args[1], env, context)?;
    let signature = match param1 {
        Value::Sequence(SequenceData::Buffer(BuffData { ref data })) => {
            if data.len() > 65 {
                return Err(CheckErrors::TypeValueError(BUFF_65.clone(), param1).into());
            }
            if data.len() < 64 {
                return Ok(Value::Bool(false));
            }
            if data.len() == 65 && data[64] > 3 {
                return Ok(Value::Bool(false));
            }
            data
        }
        _ => return Err(CheckErrors::TypeValueError(BUFF_65.clone(), param1).into()),
    };

    let param2 = eval(&args[2], env, context)?;
    let pubkey = match param2 {
        Value::Sequence(SequenceData::Buffer(BuffData { ref data })) => {
            if data.len() != 33 {
                return Err(CheckErrors::TypeValueError(BUFF_33.clone(), param2).into());
            }
            data
        }
        _ => return Err(CheckErrors::TypeValueError(BUFF_33.clone(), param2).into()),
    };

    Ok(Value::Bool(
        secp256k1_verify(message, signature, pubkey).is_ok(),
    ))
}<|MERGE_RESOLUTION|>--- conflicted
+++ resolved
@@ -126,12 +126,8 @@
             pubkey_to_address_v1(pub_key)?
         };
         let principal = addr.to_account_principal();
-<<<<<<< HEAD
         return Ok(Value::okay(Value::Principal(principal))
             .map_err(|_| InterpreterError::Expect("Failed to construct ok".into()))?);
-=======
-        Ok(Value::okay(Value::Principal(principal)).unwrap())
->>>>>>> 8508c381
     } else {
         Ok(Value::err_uint(1))
     }
@@ -173,7 +169,6 @@
         _ => return Err(CheckErrors::TypeValueError(BUFF_65.clone(), param1).into()),
     };
 
-<<<<<<< HEAD
     match secp256k1_recover(&message, &signature).map_err(|_| CheckErrors::InvalidSecp65k1Signature)
     {
         Ok(pubkey) => {
@@ -185,12 +180,6 @@
         }
         _ => return Ok(Value::err_uint(1)),
     };
-=======
-    match secp256k1_recover(message, signature).map_err(|_| CheckErrors::InvalidSecp65k1Signature) {
-        Ok(pubkey) => Ok(Value::okay(Value::buff_from(pubkey.to_vec()).unwrap()).unwrap()),
-        _ => Ok(Value::err_uint(1)),
-    }
->>>>>>> 8508c381
 }
 
 pub fn special_secp256k1_verify(
